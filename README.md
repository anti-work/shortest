<p align="center">
  <img src="https://github.com/user-attachments/assets/57d23950-206b-4640-a649-66a175660ade" alt="Shortest logo" width="128" />
</p>

# Shortest

AI-powered natural language end-to-end testing framework.

<video src="https://github.com/user-attachments/assets/d443279e-7364-452b-9f50-0c8dd0cf55fc" controls autoplay loop muted>
Your browser does not support the video tag.
</video>

## Features

- Natural language E2E testing framework
- AI-powered test execution using Anthropic Claude API
- Built on Playwright
- GitHub integration with 2FA support
- Email validation with Mailosaur

## Using Shortest in your project

If helpful, [here's a short video](https://github.com/anti-work/shortest/issues/143#issuecomment-2564488173)!

### Installation

```bash
npm install -D @antiwork/shortest
# or
pnpm add -D @antiwork/shortest
```

<<<<<<< HEAD
Add `.shortest/` to your `.gitignore` (where Shortest stores screenshots of each test run):

```bash
echo ".shortest/" >> .gitignore
```

If you installed shortest without `-g` flag, you can run tests as follows:

=======
Add `.shortest/` to your `.gitignore` (where Shortest stores screenshots and caching of each test run):

>>>>>>> 02f111f3
```bash
echo ".shortest/" >> .gitignore
```

### Quick start

1. Determine your test entry and add your Anthropic API key in config file: `shortest.config.ts`

```typescript
import type { ShortestConfig } from "@antiwork/shortest";

export default {
  headless: false,
  baseUrl: "http://localhost:3000",
<<<<<<< HEAD
  testDir: "app/__tests__",
=======
  testPattern: "**/*.test.ts",
>>>>>>> 02f111f3
  anthropicKey: process.env.ANTHROPIC_API_KEY,
} satisfies ShortestConfig;
```

2. Write your test in your test directory: `app/__tests__/login.test.ts`

```typescript
import { shortest } from "@antiwork/shortest";

shortest("Login to the app using email and password", {
  username: process.env.GITHUB_USERNAME,
  password: process.env.GITHUB_PASSWORD,
});
```

### Using callback functions

You can also use callback functions to add additional assertions and other logic. AI will execute the callback function after the test
execution in browser is completed.

```typescript
import { shortest } from "@antiwork/shortest";
import { db } from "@/lib/db/drizzle";
import { users } from "@/lib/db/schema";
import { eq } from "drizzle-orm";

shortest("Login to the app using username and password", {
  username: process.env.USERNAME,
  password: process.env.PASSWORD,
}).after(async ({ page }) => {
  // Get current user's clerk ID from the page
  const clerkId = await page.evaluate(() => {
    return window.localStorage.getItem("clerk-user");
  });

  if (!clerkId) {
    throw new Error("User not found in database");
  }

  // Query the database
  const [user] = await db
    .select()
    .from(users)
    .where(eq(users.clerkId, clerkId))
    .limit(1);

  expect(user).toBeDefined();
});
```

### Lifecycle hooks

You can use lifecycle hooks to run code before and after the test.

```typescript
import { shortest } from "@antiwork/shortest";

shortest.beforeAll(async ({ page }) => {
  await clerkSetup({
    frontendApiUrl:
      process.env.PLAYWRIGHT_TEST_BASE_URL ?? "http://localhost:3000",
  });
});

shortest.beforeEach(async ({ page }) => {
  await clerk.signIn({
    page,
    signInParams: {
      strategy: "email_code",
      identifier: "iffy+clerk_test@example.com",
    },
  });
});

shortest.afterEach(async ({ page }) => {
  await page.close();
});

shortest.afterAll(async ({ page }) => {
  await clerk.signOut({ page });
});
```

### Chaining tests

Shortest supports flexible test chaining patterns:

```typescript
// Sequential test chain
shortest([
  "user can login with email and password",
  "user can modify their account-level refund policy",
]);

// Reusable test flows
const loginAsLawyer = "login as lawyer with valid credentials";
const loginAsContractor = "login as contractor with valid credentials";
const allAppActions = ["send invoice to company", "view invoices"];

// Combine flows with spread operator
shortest([loginAsLawyer, ...allAppActions]);
shortest([loginAsContractor, ...allAppActions]);
```

### API Testing

Test API endpoints using natural language

```typescript
const req = new APIRequest({
  baseURL: API_BASE_URI,
});

shortest(
  "Ensure the response contains only active users",
  req.fetch({
    url: "/users",
    method: "GET",
    params: new URLSearchParams({
      active: true,
    }),
  }),
);
```

Or simply:

```typescript
shortest(`
  Test the API GET endpoint ${API_BASE_URI}/users with query parameter { "active": true }
  Expect the response to contain only active users
`);
```

### Running tests

```bash
pnpm shortest                   # Run all tests
pnpm shortest login.test.ts     # Run specific test
pnpm shortest --headless        # Run in headless mode using cli
```

You can find example tests in the [`examples`](./examples) directory.

### GitHub 2FA login setup

Shortest currently supports login using Github 2FA. For GitHub authentication tests:

1. Go to your repository settings
2. Navigate to "Password and Authentication"
3. Click on "Authenticator App"
4. Select "Use your authenticator app"
5. Click "Setup key" to obtain the OTP secret
6. Add the OTP secret to your `.env.local` file or use the Shortest CLI to add it
7. Enter the 2FA code displayed in your terminal into Github's Authenticator setup page to complete the process

```bash
shortest --github-code --secret=<OTP_SECRET>
```

### Environment setup

Required in `.env.local`:

```bash
ANTHROPIC_API_KEY=your_api_key
GITHUB_TOTP_SECRET=your_secret  # Only for GitHub auth tests
```

### CI setup

You can run Shortest in your CI/CD pipeline by running tests in headless mode. Make sure to add your Anthropic API key to your CI/CD pipeline secrets.

## Web app development

This guide will help you set up the Shortest web app for local development.

### Prerequisites

- React >=19.0.0 (if using with Next.js 14+ or Server Actions)
- Next.js >=14.0.0 (if using Server Components/Actions)

> [!WARNING]
> Using this package with React 18 in Next.js 14+ projects may cause type conflicts with Server Actions and `useFormStatus`
>
> If you encounter type errors with form actions or React hooks, ensure you're using React 19

### Getting started

1. Clone the repository:

   ```bash
   git clone https://github.com/anti-work/shortest.git
   cd shortest
   ```

2. Install dependencies:
   ```bash
   npm install -g pnpm
   pnpm install
   ```

### Environment setup

#### For Anti-Work team members

Pull Vercel env vars:

```bash
pnpm i -g vercel
vercel link
vercel env pull
```

#### For other contributors

1. Run `pnpm run setup` to configure the environment variables.
2. The setup wizard will ask you for information. Refer to "Services Configuration" section below for more details.

### Set up the database

```bash
pnpm drizzle-kit generate
pnpm db:migrate
pnpm db:seed # creates stripe products, currently unused
```

### Services configuration

You'll need to set up the following services for local development. If you're not a Anti-Work Vercel team member, you'll need to either run the setup wizard `pnpm run setup` or manually configure each of these services and add the corresponding environment variables to your `.env.local` file:

<details>
<summary>Clerk</summary>

1. Go to [clerk.com](https://clerk.com) and create a new app.
2. Name it whatever you like and **disable all login methods except GitHub**.
   ![Clerk App Login](https://github.com/user-attachments/assets/1de7aebc-8e9d-431a-ae13-af60635307a1)
3. Once created, copy the environment variables to your `.env.local` file.
   ![Clerk Env Variables](https://github.com/user-attachments/assets/df3381e6-017a-4e01-8bd3-5793e5f5d31e)
4. In the Clerk dashboard, disable the "Require the same device and browser" setting to ensure tests with Mailosaur work properly.

</details>

<details>
<summary>Vercel Postgres</summary>

1. Go to your dashboard at [vercel.com](https://vercel.com).
2. Navigate to the Storage tab and click the `Create Database` button.
   ![Vercel Create Database](https://github.com/user-attachments/assets/acdf3ba7-31a6-498b-860c-171018d5ba02)
3. Choose `Postgres` from the `Browse Storage` menu.
   ![Neon Postgres](https://github.com/user-attachments/assets/9ad2a391-5213-4f31-a6c3-b9e54c69bb2e)
4. Copy your environment variables from the `Quickstart` `.env.local` tab.
   ![Vercel Postgres .env.local](https://github.com/user-attachments/assets/e48f1d96-2fd6-4e2e-aaa6-eeb5922cc521)

</details>

<details>
<summary>Anthropic</summary>

1. Go to your dashboard at [anthropic.com](https://anthropic.com) and grab your API Key.
   - Note: If you've never done this before, you will need to answer some questions and likely load your account with a balance. Not much is needed to test the app.
     ![Anthropic API Key](https://github.com/user-attachments/assets/0905ed4b-5815-4d50-bf43-8713a4397674)

</details>

<details>
<summary>Stripe</summary>

1. Go to your `Developers` dashboard at [stripe.com](https://stripe.com).
2. Turn on `Test mode`.
3. Go to the `API Keys` tab and copy your `Secret key`.
   ![Stripe Secret Key](https://github.com/user-attachments/assets/0830b226-f2c2-4b92-a28f-f4682ad03ec0)
4. Go to the terminal of your project and type `pnpm run stripe:webhooks`. It will prompt you to login with a code then give you your `STRIPE_WEBHOOK_SECRET`.
   ![Stripe Webhook Secret](https://github.com/user-attachments/assets/b02531ed-5c31-40ba-8483-32880aa3ca36)

</details>

<details>
<summary>GitHub OAuth</summary>

1. Create a GitHub OAuth App:

   - Go to your GitHub account settings.
   - Navigate to `Developer settings` > `OAuth Apps` > `New OAuth App`.
   - Fill in the application details:
     - **Application name**: Choose any name for your app
     - **Homepage URL**: Set to `http://localhost:3000` for local development
     - **Authorization callback URL**: Use the Clerk-provided callback URL (found in below image)
       ![Github OAuth App](https://github.com/user-attachments/assets/1af635fd-dedc-401c-a45a-159cb20bb209)

2. Configure Clerk with GitHub OAuth:
   - Go to your Clerk dashboard.
   - Navigate to `Configure` > `SSO Connections` > `GitHub`.
   - Select `Use custom credentials`
   - Enter your `Client ID` and `Client Secret` from the GitHub OAuth app you just created.
   - Add `repo` to the `Scopes`
   ![Clerk Custom Credentials](https://github.com/user-attachments/assets/31d414e1-4e1e-4725-8649-ec1826c6e53e)
   </details>

<details>
<summary>Mailosaur</summary>

1. Go to [mailosaur.com](https://mailosaur.com) and create an account.
2. Create a new server and copy the Server ID.
3. Go to your API settings and copy your API key.
   - You'll need both the Server ID and API key for your environment variables: - `MAILOSAUR_API_KEY`: Your API key - `MAILOSAUR_SERVER_ID`: Your server ID
   </details>

### Running locally

Run the development server:

```bash
pnpm dev
```

Open [http://localhost:3000](http://localhost:3000) in your browser to see the app in action.

Run package in development mode (from `/packages/shortest`):

```bash
pnpm dev
```

This will automatically rebuild the project whenever you save changes

## Shortest CLI development

1. Make changes to the package source code in `packages/shortest/`

2. Test changes instantly during development (no build needed):

```bash
pnpm shortest:dev -h
```

3. To test the actual built package:

```bash
pnpm build:pkg
pnpm shortest --help
```

4. To test in another project:

```bash
# In Shortest package directory
cd packages/shortest
pnpm pack

# In your test project
npm install /path/to/antiwork-shortest-{version}.tgz.tgz
npx shortest -h
```<|MERGE_RESOLUTION|>--- conflicted
+++ resolved
@@ -30,19 +30,8 @@
 pnpm add -D @antiwork/shortest
 ```
 
-<<<<<<< HEAD
-Add `.shortest/` to your `.gitignore` (where Shortest stores screenshots of each test run):
-
-```bash
-echo ".shortest/" >> .gitignore
-```
-
-If you installed shortest without `-g` flag, you can run tests as follows:
-
-=======
 Add `.shortest/` to your `.gitignore` (where Shortest stores screenshots and caching of each test run):
 
->>>>>>> 02f111f3
 ```bash
 echo ".shortest/" >> .gitignore
 ```
@@ -57,11 +46,7 @@
 export default {
   headless: false,
   baseUrl: "http://localhost:3000",
-<<<<<<< HEAD
-  testDir: "app/__tests__",
-=======
   testPattern: "**/*.test.ts",
->>>>>>> 02f111f3
   anthropicKey: process.env.ANTHROPIC_API_KEY,
 } satisfies ShortestConfig;
 ```
