--- conflicted
+++ resolved
@@ -45,26 +45,13 @@
   ```typescript
   import type { ShortestConfig } from '@antiwork/shortest';
 
-<<<<<<< HEAD
-```typescript
-import type { ShortestConfig } from '@antiwork/shortest';
-
-export default {
-  headless: false,
-  baseUrl: 'http://localhost:3000',
-  testPattern: "**/*.test.ts",
-  anthropicKey: process.env.ANTHROPIC_API_KEY
-} satisfies ShortestConfig; 
-```
-=======
   export default {
     headless: false,
     baseUrl: 'http://localhost:3000',
-    testDir: 'app/__tests__',
+    testPattern: '**/*.test.ts',
     anthropicKey: process.env.ANTHROPIC_API_KEY
   } satisfies ShortestConfig;
   ```
->>>>>>> 736912c8
 
 2. Write your test in your test directory: `app/__tests__/login.test.ts`
   ```typescript
