# Shortest
**[shortest.com](https://shortest.com)**

AI-powered natural language end-to-end testing framework.

## Features
- Natural language E2E testing framework
- AI-powered test execution using Anthropic Claude API
- Built on Playwright
- GitHub integration with 2FA support

## Installation
```bash
npm install -D @antiwork/shortest
# or
pnpm add -D @antiwork/shortest
# or
yarn add -D @antiwork/shortest
```

<<<<<<< HEAD
Add `.shortest/` to your `.gitignore`:
=======
Add `.shortest/` to your `.gitignore` (where Shortest stores screenshots of each test run):
>>>>>>> 28f02bdd
```bash
echo ".shortest/" >> .gitignore
```

### If you installed shortest without `-g` flag, you can run tests as follows:
```bash
npx shortest    # for npm
pnpm shortest   # for pnpm
yarn shortest   # for yarn
```

## Quick Start

1. Determine your test entry and add your Anthropic API key in config file: `shortest.config.ts`

```typescript
import type { ShortestConfig } from '@antiwork/shortest';

export default {
  headless: false,
  baseUrl: 'http://localhost:3000',
  testDir: 'app/__tests__',
  anthropicKey: process.env.ANTHROPIC_API_KEY
} satisfies ShortestConfig; 
```

2. Write your test in your test directory: `app/__tests__/login.test.ts`

```typescript
import { shortest } from '@antiwork/shortest'

shortest('Login to the app using email and password', { username: process.env.GITHUB_USERNAME, password: process.env.GITHUB_PASSWORD })
```

## Using callback functions
You can also use callback functions to add additoinal assertions and other logic. AI will execute the callback function after the test
execution in browser is completed.

```typescript
import { shortest } from '@antiwork/shortest';
import { db } from '@/lib/db/drizzle';
import { users } from '@/lib/db/schema';
import { eq } from 'drizzle-orm';

shortest('Login to the app using username and password', {
  username: process.env.USERNAME,
  password: process.env.PASSWORD
}).after(async ({ page }) => {    
  // Get current user's clerk ID from the page
  const clerkId = await page.evaluate(() => {
    return window.localStorage.getItem('clerk-user');
  }); 

  if (!clerkId) {
    throw new Error('User not found in database');
  }

  // Query the database
  const [user] = await db
    .select()
    .from(users)
    .where(eq(users.clerkId, clerkId))
    .limit(1);

  expect(user).toBeDefined();
});
```

## Lifecycle hooks
You can use lifecycle hooks to run code before and after the test.

```typescript
import { shortest } from '@antiwork/shortest';

shortest.beforeAll(async ({ page }) => {
  await clerkSetup({
    frontendApiUrl: process.env.PLAYWRIGHT_TEST_BASE_URL ?? "http://localhost:3000",
  });
});

shortest.beforeEach(async ({ page }) => {
  await clerk.signIn({
    page,
    signInParams: { 
      strategy: "email_code", 
      identifier: "iffy+clerk_test@example.com" 
    },
  });
});

shortest.afterEach(async ({ page }) => {
  await page.close();
});

shortest.afterAll(async ({ page }) => {
  await clerk.signOut({ page });
});
```

## Running Tests
```bash
shortest                    # Run all tests
shortest login.test.ts     # Run specific test
shortest --headless        # Run in headless mode using cli
```

And you're done!

## GitHub 2FA Login Setup
Shortest currently supports login using Github 2FA. For GitHub authentication tests:

1. Go to your repository settings
2. Navigate to "Password and Authentication"
3. Click on "Authenticator App"
4. Select "Use your authenticator app"
5. Click "Setup key" to obtain the OTP secret
6. Add the OTP secret to your `.env.local` file or use the Shortest CLI to add it
7. Enter the 2FA code displayed in your terminal into Github's Authenticator setup page to complete the process
```bash
shortest --github-code --secret=<OTP_SECRET>
```

## Environment Setup
Required in `.env.local`:
```bash
ANTHROPIC_API_KEY=your_api_key
GITHUB_TOTP_SECRET=your_secret  # Only for GitHub auth tests
```

## CI Setup
You can run shortest in your CI/CD pipeline by running tests in headless mode. Make sure to add your Anthropic API key to your CI/CD pipeline secrets.

# Local Development Setup Guide

This guide will help you set up the Shortest web app for local development.

### Prerequisites
- React >=19.0.0 (if using with Next.js 14+ or Server Actions)
- Next.js >=14.0.0 (if using Server Components/Actions)

⚠️ **Known Issues**
- Using this package with React 18 in Next.js 14+ projects may cause type conflicts with Server Actions and `useFormStatus`
- If you encounter type errors with form actions or React hooks, ensure you're using React 19

### Getting Started

1. Clone the repository:
   ```bash
   git clone https://github.com/anti-work/shortest.git
   cd shortest
   ```

2. Install dependencies:
   ```bash
   npm install -g pnpm
   pnpm install
   ```

#### For Gumroad Vercel Team Members:
1. Run `vercel env pull` to get the latest environment variables
- https://vercel.com/docs/deployments/local-env#environment-variables-for-local-development

#### For Other Contributors:
1. Run `pnpm run setup` to configure the environment variables.
2. The setup wizard will ask you for information. Refer to "Services Configuration" section below for more details.

#### Set up the database:
   ```bash
   pnpm drizzle-kit generate
   pnpm db:migrate
   pnpm db:seed # creates stripe products, currently unused
   ```

### Services Configuration

You'll need to set up the following services for local development. If you're not a Gumroad Vercel team member, you'll need to either run the setup wizard `pnpm run setup` or manually configure each of these services and add the corresponding environment variables to your `.env.local` file:

<details>
<summary>Clerk</summary>

1. Go to [clerk.com](https://clerk.com) and create a new app.
2. Name it whatever you like and **disable all login methods except GitHub**.
   ![Clerk App Login](https://github.com/user-attachments/assets/1de7aebc-8e9d-431a-ae13-af60635307a1)
3. Once created, copy the environment variables to your `.env.local` file.
   ![Clerk Env Variables](https://github.com/user-attachments/assets/df3381e6-017a-4e01-8bd3-5793e5f5d31e)

</details>

<details>
<summary>Vercel Postgres</summary>

1. Go to your dashboard at [vercel.com](https://vercel.com).
2. Navigate to the Storage tab and click the `Create Database` button.
   ![Vercel Create Database](https://github.com/user-attachments/assets/acdf3ba7-31a6-498b-860c-171018d5ba02)
3. Choose `Postgres` from the `Browse Storage` menu.
   ![Neon Postgres](https://github.com/user-attachments/assets/9ad2a391-5213-4f31-a6c3-b9e54c69bb2e)
4. Copy your environment variables from the `Quickstart` `.env.local` tab.
   ![Vercel Postgres .env.local](https://github.com/user-attachments/assets/e48f1d96-2fd6-4e2e-aaa6-eeb5922cc521)

</details>

<details>
<summary>Anthropic</summary>

1. Go to your dashboard at [anthropic.com](https://anthropic.com) and grab your API Key.
   - Note: If you've never done this before, you will need to answer some questions and likely load your account with a balance. Not much is needed to test the app.
   ![Anthropic API Key](https://github.com/user-attachments/assets/0905ed4b-5815-4d50-bf43-8713a4397674)

</details>

<details>
<summary>Stripe</summary>

1. Go to your `Developers` dashboard at [stripe.com](https://stripe.com).
2. Turn on `Test mode`.
3. Go to the `API Keys` tab and copy your `Secret key`.
   ![Stripe Secret Key](https://github.com/user-attachments/assets/0830b226-f2c2-4b92-a28f-f4682ad03ec0)
4. Go to the terminal of your project and type `pnpm run stripe:webhooks`. It will prompt you to login with a code then give you your `STRIPE_WEBHOOK_SECRET`.
   ![Stripe Webhook Secret](https://github.com/user-attachments/assets/b02531ed-5c31-40ba-8483-32880aa3ca36)

</details>

<details>
<summary>GitHub OAuth</summary>

1. Create a GitHub OAuth App:
   - Go to your GitHub account settings.
   - Navigate to `Developer settings` > `OAuth Apps` > `New OAuth App`.
   - Fill in the application details:
     - **Application name**: Choose any name for your app
     - **Homepage URL**: Set to `http://localhost:3000` for local development
     - **Authorization callback URL**: Use the Clerk-provided callback URL (found in below image)
   ![Github OAuth App](https://github.com/user-attachments/assets/1af635fd-dedc-401c-a45a-159cb20bb209)

2. Configure Clerk with GitHub OAuth:
   - Go to your Clerk dashboard.
   - Navigate to `Configure` > `SSO Connections` > `GitHub`.
   - Select `Use custom credentials`
   - Enter your `Client ID` and `Client Secret` from the GitHub OAuth app you just created.
   - Add `repo` to the `Scopes`
   ![Clerk Custom Credentials](https://github.com/user-attachments/assets/31d414e1-4e1e-4725-8649-ec1826c6e53e)

</details>

### Running the Application

Once you have set up the environment variables and installed dependencies, run the development server:

```bash
pnpm dev
```

Open [http://localhost:3000](http://localhost:3000) in your browser to see the app in action.


## Building Shortest Package Locally

```bash
pnpm build:pkg
pnpm install
```

## Setup Shortest CLI for local development
```bash
# packages/shortest
cd packages/shortest
pnpm link --global

# root
cd ../..
pnpm link --global shortest
```

## Test Cli Locally

1. Create a temporary test directory outside your project:
```bash
cd ~/shortest-test
```

2. Pack shortest package locally:
```bash
cd /packages/shortest
pnpm pack
```

3. Install the packed tarball in your test directory:
```bash
cd ~/test-cli
npm init -y
npm install ../packages/shortest/antiwork-shortest-{version}.tgz
# or to run globally
npm install -g ../packages/shortest/antiwork-shortest-{version}.tgz
```

4. Try cli
```bash
npx shortest -h
# or
./node_modules/.bin/shortest -h
# or if you have installed shortest globally
shortest -h
```



<|MERGE_RESOLUTION|>--- conflicted
+++ resolved
@@ -18,11 +18,7 @@
 yarn add -D @antiwork/shortest
 ```
 
-<<<<<<< HEAD
-Add `.shortest/` to your `.gitignore`:
-=======
 Add `.shortest/` to your `.gitignore` (where Shortest stores screenshots of each test run):
->>>>>>> 28f02bdd
 ```bash
 echo ".shortest/" >> .gitignore
 ```
