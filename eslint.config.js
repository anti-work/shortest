--- conflicted
+++ resolved
@@ -43,14 +43,11 @@
       }],
       "arrow-body-style": ["error", "as-needed"],
       "eqeqeq": ["error", "smart"],
-<<<<<<< HEAD
       "no-lone-blocks": "error",
-=======
       "no-empty": ["error", { "allowEmptyCatch": true }],
       "no-else-return": "error",
       "no-alert": "error",
       "logical-assignment-operators": "error",
->>>>>>> 5a37c31a
       "prefer-arrow-callback": "error",
       "import/order": ["error", { alphabetize: { order: "asc" } }],
       "prettier/prettier": [
