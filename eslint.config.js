import eslintPluginReact from "eslint-plugin-react";
import eslintPluginImport from "eslint-plugin-import";
import eslintPluginPrettier from "eslint-plugin-prettier";
import typescriptEslintPlugin from "@typescript-eslint/eslint-plugin";
import typescriptEslintParser from "@typescript-eslint/parser";

export default [
  {
    ignores: [
      "node_modules/**",
      "dist/**",
      ".next/**",
      "packages/shortest/node_modules/**",
      "packages/shortest/dist/**",
    ],
  },
  {
    files: ["**/*.ts", "**/*.tsx"],
    languageOptions: {
      parser: typescriptEslintParser,
      parserOptions: {
        ecmaFeatures: {
          jsx: true,
        },
        ecmaVersion: "latest",
        sourceType: "module",
      },
    },
    plugins: {
      "@typescript-eslint": typescriptEslintPlugin,
      react: eslintPluginReact,
      import: eslintPluginImport,
      prettier: eslintPluginPrettier,
    },
    rules: {
      "react/react-in-jsx-scope": "off",
      "@typescript-eslint/no-unused-vars": [
        "error",
        { argsIgnorePattern: "^_" },
      ],
      "func-style": ["error", "expression", {
        "allowArrowFunctions": true
      }],
      "arrow-body-style": ["error", "as-needed"],
      "eqeqeq": ["error", "smart"],
<<<<<<< HEAD
      "no-var": "error",
=======
      "logical-assignment-operators": "error",
>>>>>>> 04714597
      "prefer-arrow-callback": "error",
      "import/order": ["error", { alphabetize: { order: "asc" } }],
      "prettier/prettier": [
        "error",
        {
          trailingComma: "all",
        },
      ],
    },
    settings: {
      react: {
        version: "detect",
      },
    },
  },
];<|MERGE_RESOLUTION|>--- conflicted
+++ resolved
@@ -43,11 +43,8 @@
       }],
       "arrow-body-style": ["error", "as-needed"],
       "eqeqeq": ["error", "smart"],
-<<<<<<< HEAD
       "no-var": "error",
-=======
       "logical-assignment-operators": "error",
->>>>>>> 04714597
       "prefer-arrow-callback": "error",
       "import/order": ["error", { alphabetize: { order: "asc" } }],
       "prettier/prettier": [
