"use client";

import { getAssignedPullRequests } from "@/lib/github";
<<<<<<< HEAD
import { getAssignedMergeRequests } from "@/lib/gitlab";
=======
import { AlertCircle, GitPullRequest, Loader2 } from "lucide-react";
import { useEffect, useMemo, useState } from "react";
import { PullRequestItem } from "./pull-request";
import { PullRequestFilter } from "./pull-request-filter";
import type { PullRequest } from "./types";
>>>>>>> 9294e83f

export default function DashboardPage() {
  const [pullRequests, setPullRequests] = useState<PullRequest[]>([]);
  const [mergeRequests, setMergeRequests] = useState<PullRequest[]>([]);
  const [loading, setLoading] = useState(true);
  const [error, setError] = useState<string | null>(null);

  // Filter-related state and logic
  const [selectedRepoFilters, setSelectedRepoFilters] = useState<string[]>([]);
  const [buildStatusFilter, setBuildStatusFilter] = useState<string[]>([]);

  const uniqueRepositories = useMemo(
    () =>
      Array.from(new Set(pullRequests.map((pr) => pr.repository.full_name))),
    [pullRequests]
  );

  const filteredPullRequests = useMemo(() => {
    return pullRequests.filter((pr) => {
      const repoMatch =
        selectedRepoFilters.length === 0 ||
        selectedRepoFilters.includes(pr.repository.full_name);
      const statusMatch =
        buildStatusFilter.length === 0 ||
        buildStatusFilter.includes(pr.buildStatus.toLowerCase());
      return repoMatch && statusMatch;
    });
  }, [pullRequests, selectedRepoFilters, buildStatusFilter]);

  const handleRepoFilterChange = (value: string) => {
    setSelectedRepoFilters((prev) =>
      prev.includes(value)
        ? prev.filter((filter) => filter !== value)
        : [...prev, value]
    );
  };

  const handleBuildStatusFilterChange = (value: string) => {
    setBuildStatusFilter((prev) =>
      prev.includes(value)
        ? prev.filter((filter) => filter !== value)
        : [...prev, value]
    );
  };

  useEffect(() => {
    const fetchAndSetCodeRequests = async () => {
      try {
        const [githubData, gitlabData] = await Promise.all([
          getAssignedPullRequests(),
          getAssignedMergeRequests(),
        ]);

        if ("error" in githubData) {
          setError(githubData.error as string);
          setPullRequests([]);
        } else {
          setPullRequests(
            githubData.map((pr) => ({
              ...pr,
              source: 'github',  // Add this line
              repository: {
                id: parseInt(pr.repoId, 10),
                name: pr.repo,
                full_name: `${pr.owner}/${pr.repo}`,
                owner: {
                  login: pr.owner,
                },
              },
            }))
          );
        }

        if ("error" in gitlabData) {
          setError((prevError) => prevError ? `${prevError}\n${gitlabData.error}` : gitlabData.error as string);
          setMergeRequests([]);
        } else {
          console.log(gitlabData);
          setMergeRequests(
            gitlabData.map((mr) => ({
              ...mr,
              source: 'gitlab',  // Add this line
              repository: {
                id: mr.repoId,
                name: mr.repo,
                full_name: `${mr.owner}/${mr.repo}`,
                owner: {
                  login: mr.owner,
                },
              },
            }))
          );
        }

        setError(null);
        setLoading(false);
      } catch (error) {
        console.error("Error fetching requests:", error);
        setLoading(false);
        setError(
          "Failed to fetch pull requests and merge requests. Please reconnect your GitHub and GitLab accounts."
        );
        setPullRequests([]);
        setMergeRequests([]);
      }
    };

    fetchAndSetCodeRequests();
  }, []);

  if (loading) {
    return (
      <div className="flex justify-center items-center h-full">
        <Loader2 className="h-8 w-8 animate-spin" />
      </div>
    );
  }

  if (error) {
    return (
      <div className="flex flex-col items-center justify-center h-full">
        <AlertCircle className="h-12 w-12 text-red-500 mb-4" />
        <p className="text-lg mb-4">{error}</p>
      </div>
    );
  }

  const allCodeChangeRequests = [...pullRequests, ...mergeRequests];

  return (
    <div className="space-y-6 h-full flex flex-col">
<<<<<<< HEAD
      <div className="p-6 flex-grow flex items-center">
        {allCodeChangeRequests.length > 0 ? (
          <ul className="space-y-8 w-full">
            {allCodeChangeRequests.map((codeChangeRequest) => (
              <li key={codeChangeRequest.id}>
=======
      {/* Filter UI */}
      <div className="p-6">
        <PullRequestFilter
          uniqueRepositories={uniqueRepositories}
          selectedRepoFilters={selectedRepoFilters}
          buildStatusFilter={buildStatusFilter}
          onRepoFilterChange={handleRepoFilterChange}
          onBuildStatusFilterChange={handleBuildStatusFilterChange}
        />
      </div>

      {/* Pull Requests List */}
      <div className="p-6 flex-grow">
        {filteredPullRequests.length > 0 ? (
          <ul className="space-y-8 w-full">
            {filteredPullRequests.map((pr) => (
              <li key={pr.id}>
>>>>>>> 9294e83f
                <div className="flex items-center justify-between mb-2">
                  <h3 className="font-semibold text-lg">
                    {codeChangeRequest.repository.full_name}
                  </h3>
                </div>
                <PullRequestItem pullRequest={codeChangeRequest} />
              </li>
            ))}
          </ul>
        ) : (
          <div className="w-full border-2 border-dashed border-gray-300 rounded-lg p-6">
            <div className="flex flex-col items-center justify-center text-center">
              <GitPullRequest className="h-16 w-16 text-gray-400 mb-4" />
              <h3 className="text-xl font-semibold mb-2">
                No pull requests or merge requests found
              </h3>
              <p className="text-gray-600 mb-4">
<<<<<<< HEAD
                We couldn't find any pull requests or merge requests assigned to you.
=======
                {selectedRepoFilters.length > 0 || buildStatusFilter.length > 0
                  ? "No pull requests match the selected filters."
                  : "We couldn't find any pull requests assigned to you."}
>>>>>>> 9294e83f
              </p>
            </div>
          </div>
        )}
      </div>
    </div>
  );
}<|MERGE_RESOLUTION|>--- conflicted
+++ resolved
@@ -1,19 +1,17 @@
 "use client";
 
 import { getAssignedPullRequests } from "@/lib/github";
-<<<<<<< HEAD
 import { getAssignedMergeRequests } from "@/lib/gitlab";
-=======
 import { AlertCircle, GitPullRequest, Loader2 } from "lucide-react";
 import { useEffect, useMemo, useState } from "react";
 import { PullRequestItem } from "./pull-request";
 import { PullRequestFilter } from "./pull-request-filter";
 import type { PullRequest } from "./types";
->>>>>>> 9294e83f
 
 export default function DashboardPage() {
   const [pullRequests, setPullRequests] = useState<PullRequest[]>([]);
   const [mergeRequests, setMergeRequests] = useState<PullRequest[]>([]);
+  const allCodeChangeRequests = [...pullRequests, ...mergeRequests];
   const [loading, setLoading] = useState(true);
   const [error, setError] = useState<string | null>(null);
 
@@ -28,7 +26,7 @@
   );
 
   const filteredPullRequests = useMemo(() => {
-    return pullRequests.filter((pr) => {
+    return allCodeChangeRequests.filter((pr) => {
       const repoMatch =
         selectedRepoFilters.length === 0 ||
         selectedRepoFilters.includes(pr.repository.full_name);
@@ -56,7 +54,7 @@
   };
 
   useEffect(() => {
-    const fetchAndSetCodeRequests = async () => {
+    const fetchAndSetCodeChangeRequests = async () => {
       try {
         const [githubData, gitlabData] = await Promise.all([
           getAssignedPullRequests(),
@@ -70,7 +68,7 @@
           setPullRequests(
             githubData.map((pr) => ({
               ...pr,
-              source: 'github',  // Add this line
+              source: 'github',
               repository: {
                 id: parseInt(pr.repoId, 10),
                 name: pr.repo,
@@ -87,11 +85,10 @@
           setError((prevError) => prevError ? `${prevError}\n${gitlabData.error}` : gitlabData.error as string);
           setMergeRequests([]);
         } else {
-          console.log(gitlabData);
           setMergeRequests(
             gitlabData.map((mr) => ({
               ...mr,
-              source: 'gitlab',  // Add this line
+              source: 'gitlab',
               repository: {
                 id: mr.repoId,
                 name: mr.repo,
@@ -110,14 +107,14 @@
         console.error("Error fetching requests:", error);
         setLoading(false);
         setError(
-          "Failed to fetch pull requests and merge requests. Please reconnect your GitHub and GitLab accounts."
+          "Failed to fetch pull requests. Please reconnect your GitHub and GitLab accounts."
         );
         setPullRequests([]);
         setMergeRequests([]);
       }
     };
 
-    fetchAndSetCodeRequests();
+    fetchAndSetCodeChangeRequests();
   }, []);
 
   if (loading) {
@@ -137,17 +134,8 @@
     );
   }
 
-  const allCodeChangeRequests = [...pullRequests, ...mergeRequests];
-
   return (
     <div className="space-y-6 h-full flex flex-col">
-<<<<<<< HEAD
-      <div className="p-6 flex-grow flex items-center">
-        {allCodeChangeRequests.length > 0 ? (
-          <ul className="space-y-8 w-full">
-            {allCodeChangeRequests.map((codeChangeRequest) => (
-              <li key={codeChangeRequest.id}>
-=======
       {/* Filter UI */}
       <div className="p-6">
         <PullRequestFilter
@@ -165,13 +153,12 @@
           <ul className="space-y-8 w-full">
             {filteredPullRequests.map((pr) => (
               <li key={pr.id}>
->>>>>>> 9294e83f
                 <div className="flex items-center justify-between mb-2">
                   <h3 className="font-semibold text-lg">
-                    {codeChangeRequest.repository.full_name}
+                    {pr.repository.full_name}
                   </h3>
                 </div>
-                <PullRequestItem pullRequest={codeChangeRequest} />
+                <PullRequestItem pullRequest={pr} />
               </li>
             ))}
           </ul>
@@ -183,13 +170,9 @@
                 No pull requests or merge requests found
               </h3>
               <p className="text-gray-600 mb-4">
-<<<<<<< HEAD
-                We couldn't find any pull requests or merge requests assigned to you.
-=======
                 {selectedRepoFilters.length > 0 || buildStatusFilter.length > 0
                   ? "No pull requests match the selected filters."
                   : "We couldn't find any pull requests assigned to you."}
->>>>>>> 9294e83f
               </p>
             </div>
           </div>
