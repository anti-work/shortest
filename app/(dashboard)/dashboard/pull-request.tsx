"use client";

import { useState } from "react";
import { Button } from "@/components/ui/button";
import { Badge } from "@/components/ui/badge";
import {
  GitPullRequestDraft,
  GitPullRequest,
  CheckCircle,
  XCircle,
  Edit,
  PlusCircle,
  Loader2,
  AlertCircle,
  Github,
  GitBranch,
} from "lucide-react";
import Link from "next/link";
import { Checkbox } from "@/components/ui/checkbox";
import dynamic from "next/dynamic";
import { PullRequest, TestFile } from "./types";
import { generateTestsResponseSchema } from "@/app/api/generate-tests/schema";
import { useToast } from "@/hooks/use-toast";
<<<<<<< HEAD
import { commitChangesToPullRequest, getPullRequestInfo } from "@/lib/gitProviderActions";
=======
import { commitChangesToPullRequest, getPullRequestInfo, getFailingTests } from "@/lib/github";
>>>>>>> 9294e83f

const ReactDiffViewer = dynamic(() => import("react-diff-viewer"), {
  ssr: false,
});

interface PullRequestItemProps {
  pullRequest: PullRequest;
}

export function PullRequestItem({ pullRequest }: PullRequestItemProps) {
  const [testFiles, setTestFiles] = useState<TestFile[]>([]);
  const [selectedFiles, setSelectedFiles] = useState<Record<string, boolean>>(
    {}
  );
  const [expandedFiles, setExpandedFiles] = useState<Record<string, boolean>>(
    {}
  );
  const [analyzing, setAnalyzing] = useState(false);
  const [loading, setLoading] = useState(false);
  const [error, setError] = useState<string | null>(null);
  const { toast } = useToast();

  const handleTests = async (pr: PullRequest, mode: "write" | "update") => {
    setAnalyzing(true);
    setLoading(true);
    setError(null);
  
    try {
<<<<<<< HEAD
      const { diff, testFiles: oldTestFiles } = await getPullRequestInfo(pr);
  
=======
      const { diff, testFiles: oldTestFiles } = await getPullRequestInfo(
        pr.repository.owner.login,
        pr.repository.name,
        pr.number
      );

      let testFilesToUpdate = oldTestFiles;

      if (mode === "update") {
        const failingTests = await getFailingTests(
          pr.repository.owner.login,
          pr.repository.name,
          pr.number
        );
        testFilesToUpdate = oldTestFiles.filter(file => 
          failingTests.some(failingFile => failingFile.name === file.name)
        );
      }

>>>>>>> 9294e83f
      const response = await fetch("/api/generate-tests", {
        method: "POST",
        headers: {
          "Content-Type": "application/json",
        },
        body: JSON.stringify({
          mode,
          pr_id: pr.id,
          pr_diff: diff,
          test_files: testFilesToUpdate,
        }),
      });
  
      if (!response.ok) {
        throw new Error("Failed to generate test files");
      }
  
      const data = await response.json();
      const parsedData = generateTestsResponseSchema.parse(data);
      handleTestFilesUpdate(oldTestFiles, parsedData);
    } catch (error) {
      console.error("Error generating test files:", error);
      setError("Failed to generate test files.");
    } finally {
      setAnalyzing(false);
      setLoading(false);
    }
  };

  const handleTestFilesUpdate = (
    oldTestFiles: TestFile[],
    newTestFiles: TestFile[]
  ) => {
    if (newTestFiles.length > 0) {
      const filteredTestFiles = newTestFiles
        .filter((file): file is TestFile => file !== undefined)
        .map((file) => {
          const oldFile = oldTestFiles.find(
            (oldFile) => oldFile.name === file.name
          );
          return {
            ...file,
            oldContent: oldFile ? oldFile.content : "",
          };
        });
      setTestFiles(filteredTestFiles);
      const newSelectedFiles: Record<string, boolean> = {};
      const newExpandedFiles: Record<string, boolean> = {};
      filteredTestFiles.forEach((file) => {
        const fileName = file?.name ?? `file_${Math.random()}`;
        newExpandedFiles[fileName] = true;
        newSelectedFiles[fileName] = true;
      });
      setSelectedFiles(newSelectedFiles);
      setExpandedFiles(newExpandedFiles);
    }
  };

  const commitChanges = async () => {
    setLoading(true);
    setError(null);
    try {
      const filesToCommit = testFiles
        .filter((file) => selectedFiles[file.name])
        .map((file) => ({
          name: file.name,
          content: file.content,
        }));
  
      const newCommitUrl = await commitChangesToPullRequest(pullRequest, filesToCommit);
  
      toast({
        title: "Changes committed successfully",
        description: (
          <>
            The test files have been added to the pull request.{" "}
            <Link href={newCommitUrl} className="underline">
              View commit
            </Link>
          </>
        ),
      });
  
      setTestFiles([]);
      setSelectedFiles({});
      setExpandedFiles({});
    } catch (error) {
      console.error("Error committing changes:", error);
      setError("Failed to commit changes. Please try again.");
      toast({
        title: "Error",
        description: "Failed to commit changes. Please try again.",
        variant: "destructive",
      });
    } finally {
      setLoading(false);
    }
  };

  const handleCancelChanges = () => {
    setTestFiles([]);
    setSelectedFiles({});
    setExpandedFiles({});
    setError(null);
  };

  const handleFileToggle = (fileName: string) => {
    setSelectedFiles((prev) => ({
      ...prev,
      [fileName]: !prev[fileName],
    }));
    setExpandedFiles((prev) => ({
      ...prev,
      [fileName]: !prev[fileName],
    }));
  };

  return (
    <div className={`bg-white p-4 rounded-lg shadow-md ${pullRequest.source === 'gitlab' ? 'border-l-4 border-orange-500' : ''}`}>
      <div className="flex items-center justify-between mb-2">
        <span className="flex items-center">
          {pullRequest.isDraft ? (
            <GitPullRequestDraft className="mr-2 h-4 w-4 text-gray-400" />
          ) : (
            <GitPullRequest className={`mr-2 h-4 w-4 ${pullRequest.source === 'github' ? '' : 'text-orange-500'}`} />
          )}
          <span className="font-medium">{pullRequest.title}</span>
        </span>
        <div className="flex items-center">
          <Badge 
            variant={pullRequest.source === 'github' ? 'default' : 'warning'}
            className="mr-2"
          >
            {pullRequest.source === 'github' ? (
              <Github className="h-3 w-3 mr-1" />
            ) : (
              <GitBranch className="h-3 w-3 mr-1" />
            )}
            {pullRequest.source === 'github' ? 'GitHub' : 'GitLab'}
          </Badge>
          <Link
            href={`https://${pullRequest.source}.com/${pullRequest.repository.full_name}/${pullRequest.source === 'github' ? 'pull' : 'merge_requests'}/${pullRequest.number}`}
            className="text-sm text-gray-600 underline"
            target="_blank"
            rel="noopener noreferrer"
          >
            #{pullRequest.number}
          </Link>
        </div>
      </div>
      <div className="flex items-center justify-between">
        <span className="flex items-center">
          {pullRequest.buildStatus === "success" ? (
            <CheckCircle className="mr-2 h-4 w-4 text-green-500" />
          ) : pullRequest.buildStatus === "pending" ? (
            <AlertCircle className="mr-2 h-4 w-4 text-yellow-500" />
          ) : (
            <XCircle className="mr-2 h-4 w-4 text-red-500" />
          )}
          <Link
            href={`https://${pullRequest.source}.com/${pullRequest.repository.full_name}/${pullRequest.source === 'github' ? 'pull' : 'merge_requests'}/${pullRequest.number}/checks`}
            className="text-sm underline text-gray-600"
            target="_blank"
            rel="noopener noreferrer"
          >
            Build: {pullRequest.buildStatus}
          </Link>
        </span>
        {testFiles.length > 0 ? (
          <Button
            size="sm"
            className="bg-white hover:bg-gray-100 text-black border border-gray-200"
            onClick={handleCancelChanges}
            disabled={loading}
          >
            Cancel
          </Button>
        ) : pullRequest.buildStatus === "success" ? (
          <Button
            size="sm"
            className="bg-green-500 hover:bg-green-600 text-white"
            onClick={() => handleTests(pullRequest, "write")}
            disabled={loading}
          >
            {loading ? (
              <Loader2 className="mr-2 h-4 w-4 animate-spin" />
            ) : (
              <PlusCircle className="mr-2 h-4 w-4" />
            )}
            {loading ? "Loading..." : "Write new tests"}
          </Button>
        ) : (
          <Button
            size="sm"
            className="bg-yellow-500 hover:bg-yellow-600 text-white"
            onClick={() => handleTests(pullRequest, "update")}
            disabled={loading}
          >
            {loading ? (
              <Loader2 className="mr-2 h-4 w-4 animate-spin" />
            ) : (
              <Edit className="mr-2 h-4 w-4" />
            )}
            {loading ? "Loading..." : "Update tests to fix"}
          </Button>
        )}
      </div>
      {error && (
        <div className="mt-4 p-2 bg-red-100 border border-red-400 text-red-700 rounded">
          {error}
        </div>
      )}
      {(loading || analyzing || testFiles.length > 0) && (
        <div className="mt-4">
          <h4 className="font-semibold mb-2">Test files</h4>
          {analyzing ? (
            <div className="flex items-center justify-center h-20">
              <Loader2 className="h-6 w-6 animate-spin" />
              <span className="ml-2">Analyzing PR diff...</span>
            </div>
          ) : (
            <div className="space-y-4">
              {testFiles.map((file) => (
                <div key={file.name} className="border rounded-lg p-4">
                  <div className="flex items-center justify-between">
                    <div className="flex items-center">
                      <Checkbox
                        id={file.name}
                        checked={selectedFiles[file.name]}
                        onCheckedChange={() => handleFileToggle(file.name)}
                      />
                      <label
                        htmlFor={file.name}
                        className="ml-2 font-medium cursor-pointer"
                      >
                        {file.name}
                      </label>
                    </div>
                  </div>
                  {expandedFiles[file.name] && (
                    <div className="mt-2">
                      <div className="bg-gray-100 p-4 rounded-lg overflow-x-auto">
                        <ReactDiffViewer
                          oldValue={file.oldContent || ""}
                          newValue={file.content || ""}
                          splitView={true}
                        />
                      </div>
                    </div>
                  )}
                </div>
              ))}
              <Button
                className="w-full mt-4 bg-blue-500 hover:bg-blue-600 text-white"
                onClick={commitChanges}
                disabled={
                  Object.values(selectedFiles).every((value) => !value) ||
                  loading
                }
              >
                {loading ? (
                  <Loader2 className="mr-2 h-4 w-4 animate-spin" />
                ) : (
                  <CheckCircle className="mr-2 h-4 w-4" />
                )}
                {loading ? "Committing changes..." : "Commit changes"}
              </Button>
            </div>
          )}
        </div>
      )}
    </div>
  );
}<|MERGE_RESOLUTION|>--- conflicted
+++ resolved
@@ -21,11 +21,7 @@
 import { PullRequest, TestFile } from "./types";
 import { generateTestsResponseSchema } from "@/app/api/generate-tests/schema";
 import { useToast } from "@/hooks/use-toast";
-<<<<<<< HEAD
-import { commitChangesToPullRequest, getPullRequestInfo } from "@/lib/gitProviderActions";
-=======
-import { commitChangesToPullRequest, getPullRequestInfo, getFailingTests } from "@/lib/github";
->>>>>>> 9294e83f
+import { commitChangesToPullRequest, getPullRequestInfo, getFailingTests } from "@/lib/gitProviderActions";
 
 const ReactDiffViewer = dynamic(() => import("react-diff-viewer"), {
   ssr: false,
@@ -54,30 +50,17 @@
     setError(null);
   
     try {
-<<<<<<< HEAD
       const { diff, testFiles: oldTestFiles } = await getPullRequestInfo(pr);
-  
-=======
-      const { diff, testFiles: oldTestFiles } = await getPullRequestInfo(
-        pr.repository.owner.login,
-        pr.repository.name,
-        pr.number
-      );
 
       let testFilesToUpdate = oldTestFiles;
 
       if (mode === "update") {
-        const failingTests = await getFailingTests(
-          pr.repository.owner.login,
-          pr.repository.name,
-          pr.number
-        );
+        const failingTests = await getFailingTests(pr);
         testFilesToUpdate = oldTestFiles.filter(file => 
-          failingTests.some(failingFile => failingFile.name === file.name)
+          failingTests.some((failingFile: { name: string; }) => failingFile.name === file.name)
         );
       }
 
->>>>>>> 9294e83f
       const response = await fetch("/api/generate-tests", {
         method: "POST",
         headers: {
