// Add window interface extension
declare global {
  interface Window {
    cursorPosition: { x: number; y: number };
    lastPosition: { x: number; y: number };
    showClick: () => void;
  }
}

import {
  writeFileSync,
  mkdirSync,
  readdirSync,
  statSync,
  unlinkSync,
} from "fs";
import { join } from "path";
import pc from "picocolors";
import { Page } from "playwright";
<<<<<<< HEAD
import { TestContext, BrowserToolConfig, TestFunction } from "../../types";
=======
import { initialize, getConfig } from "../../index";
import {
  TestContext,
  BrowserToolConfig,
  TestFunction,
  ShortestConfig,
} from "../../types";
>>>>>>> 736912c8
import { ActionInput, ToolResult, BetaToolType } from "../../types/browser";
import { CallbackError } from "../../types/test";
import { AssertionCallbackError } from "../../types/test";
import * as actions from "../actions";
import { GitHubTool } from "../integrations/github";
import { MailosaurTool } from "../integrations/mailosaur";
import { BrowserManager } from "../manager";
import { BaseBrowserTool, ToolError } from "./index";

export class BrowserTool extends BaseBrowserTool {
  private page: Page;
  private browserManager: BrowserManager;
  protected readonly toolType: BetaToolType = "computer_20241022";
  protected readonly toolName: string = "computer";
  private screenshotDir: string;
  private cursorVisible: boolean = true;
  private lastMousePosition: [number, number] = [0, 0];
  private githubTool?: GitHubTool;
  private viewport: { width: number; height: number };
  private testContext?: TestContext;
  private readonly MAX_SCREENSHOTS = 10;
  private readonly MAX_AGE_HOURS = 5;
  private mailosaurTool?: MailosaurTool;
  private config!: ShortestConfig;

  constructor(
    page: Page,
    browserManager: BrowserManager,
    config: BrowserToolConfig
  ) {
    super(config);
    this.page = page;
    this.browserManager = browserManager;
    this.screenshotDir = join(process.cwd(), ".shortest", "screenshots");
    mkdirSync(this.screenshotDir, { recursive: true });
    this.viewport = { width: config.width, height: config.height };
    this.testContext = config.testContext;

    this.initialize();
    this.cleanupScreenshots();
  }

  private async initialize(): Promise<void> {
    await initialize();
    this.config = getConfig();

    const initWithRetry = async () => {
      for (let i = 0; i < 3; i++) {
        try {
          await this.initializeCursor();
          break;
        } catch (error) {
          console.warn(
            `Retry ${i + 1}/3: Cursor initialization failed:`,
            error,
          );
          await new Promise((resolve) => setTimeout(resolve, 100));
        }
      }
    };

    await initWithRetry();

    // Re-initialize on navigation
    this.page.on("load", async () => {
      await initWithRetry();
    });
  }

  private async initializeCursor(): Promise<void> {
    try {
      // Simpler check for page readiness
      await this.page
        .waitForLoadState("domcontentloaded", { timeout: 1000 })
        .catch(() => {});

      // Add styles only if they don't exist
      const hasStyles = await this.page
        .evaluate(() => {
          return !!document.querySelector("style[data-shortest-cursor]");
        })
        .catch(() => false);

      if (!hasStyles) {
        // Create style element directly in evaluate
        await this.page.evaluate(() => {
          const style = document.createElement("style");
          style.setAttribute("data-shortest-cursor", "true");
          style.textContent = `
            #ai-cursor {
              width: 20px;
              height: 20px;
              border: 2px solid red;
              border-radius: 50%;
              position: fixed;
              pointer-events: none;
              z-index: 999999;
              transition: all 0.15s cubic-bezier(0.4, 0, 0.2, 1);
              transform: translate(-50%, -50%);
              background-color: rgba(255, 0, 0, 0.2);
            }
            #ai-cursor.clicking {
              transform: translate(-50%, -50%) scale(0.8);
              background-color: rgba(255, 0, 0, 0.4);
            }
            #ai-cursor-trail {
              width: 8px;
              height: 8px;
              border-radius: 50%;
              position: fixed;
              pointer-events: none;
              z-index: 999998;
              background-color: rgba(255, 0, 0, 0.1);
              transition: all 0.1s linear;
              transform: translate(-50%, -50%);
            }
          `;
          document.head.appendChild(style);
        });
      }

      // Initialize cursor elements with position persistence
      await this.page.evaluate(() => {
        if (!document.getElementById("ai-cursor")) {
          const cursor = document.createElement("div");
          cursor.id = "ai-cursor";
          document.body.appendChild(cursor);

          const trail = document.createElement("div");
          trail.id = "ai-cursor-trail";
          document.body.appendChild(trail);

          // Restore or initialize position
          window.cursorPosition = window.cursorPosition || { x: 0, y: 0 };
          window.lastPosition = window.lastPosition || { x: 0, y: 0 };

          // Set initial position
          cursor.style.left = window.cursorPosition.x + "px";
          cursor.style.top = window.cursorPosition.y + "px";
          trail.style.left = window.cursorPosition.x + "px";
          trail.style.top = window.cursorPosition.y + "px";

          // Update handler
          const updateCursor = (x: number, y: number) => {
            window.cursorPosition = { x, y };
            cursor.style.left = `${x}px`;
            cursor.style.top = `${y}px`;

            requestAnimationFrame(() => {
              trail.style.left = `${x}px`;
              trail.style.top = `${y}px`;
            });
          };

          document.addEventListener("mousemove", (e) => {
            window.lastPosition = window.cursorPosition;
            updateCursor(e.clientX, e.clientY);
          });
        }
      });
    } catch (error) {
      if (
        error instanceof Error &&
        !error.message.includes("context was destroyed") &&
        !error.message.includes("Target closed")
      ) {
        console.warn("Cursor initialization failed:", error);
      }
    }
  }

  public async click(selector: string): Promise<void> {
    await this.page.click(selector);
  }

  public async clickAtCoordinates(x: number, y: number): Promise<void> {
    await actions.click(this.page, x, y);
  }

  async execute(input: ActionInput): Promise<ToolResult> {
    try {
      let output = "";
      let metadata = {};

      switch (input.action) {
        case "left_click":
        case "right_click":
        case "middle_click":
        case "double_click": {
          const clickCoords = input.coordinates || this.lastMousePosition;
          await this.clickAtCoordinates(clickCoords[0], clickCoords[1]);
          output = `${input.action} at (${clickCoords[0]}, ${clickCoords[1]})`;

          // Get initial metadata before potential navigation
          metadata = await this.getMetadata();

          // Wait briefly for navigation to start
          await this.page.waitForTimeout(100);

          // If navigation started, get updated metadata
          if (
            await this.page
              .evaluate(() => document.readyState !== "complete")
              .catch(() => true)
          ) {
            try {
              await this.page.waitForLoadState("domcontentloaded", {
                timeout: 5000,
              });
              metadata = await this.getMetadata();
            } catch {
              // Keep the initial metadata if navigation timeout
            }
          }
          break;
        }

        case "mouse_move":
          const coords = input.coordinates || (input as any).coordinate;
          if (!coords) {
            throw new ToolError("Coordinates required for mouse_move");
          }
          await actions.mouseMove(this.page, coords[0], coords[1]);
          this.lastMousePosition = [coords[0], coords[1]];
          output = `Mouse moved to (${coords[0]}, ${coords[1]})`;
          break;

        case "left_click_drag":
          if (!input.coordinates) {
            throw new ToolError("Coordinates required for left_click_drag");
          }
          await actions.dragMouse(
            this.page,
            input.coordinates[0],
            input.coordinates[1]
          );
          output = `Dragged mouse to (${input.coordinates[0]}, ${input.coordinates[1]})`;
          break;

        case "cursor_position":
          const position = await actions.getCursorPosition(this.page);
          output = `Cursor position: (${position[0]}, ${position[1]})`;
          break;

        case "screenshot":
          return await this.takeScreenshotWithMetadata();

        case "type":
          if (!input.text) {
            throw new ToolError("Text required for type action");
          }
          await this.page.waitForTimeout(100);
          await this.page.keyboard.type(input.text);
          await this.page.waitForTimeout(100);
          output = `Typed: ${input.text}`;
          break;

        case "key": {
          if (!input.text) {
            throw new ToolError("Key required for key action");
          }

          await this.page.waitForTimeout(100);

          const keyText = input.text.toLowerCase();
          const keys = Array.isArray(actions.keyboardShortcuts[keyText])
            ? actions.keyboardShortcuts[keyText]
            : [actions.keyboardShortcuts[keyText] || input.text];

          if (Array.isArray(keys)) {
            for (const key of keys) {
              await this.page.keyboard.down(key);
            }
            for (const key of [...keys].reverse()) {
              await this.page.keyboard.up(key);
            }
          } else {
            await this.page.keyboard.press(keys);
          }

          await this.page.waitForTimeout(100);
          output = `Pressed key: ${input.text}`;
          break;
        }

        case "github_login": {
          if (!this.githubTool) {
            this.githubTool = new GitHubTool();
          }
          const loginResult = await this.githubTool.GithubLogin(this, {
            username: input.username as string,
            password: input.password as string,
          });

          output = loginResult.success
            ? "GitHub login was successfully completed"
            : `GitHub login failed: ${loginResult.error}`;
          break;
        }

        case "clear_session":
          const newContext = await this.browserManager.recreateContext();
          this.page = newContext.pages()[0] || (await newContext.newPage());
          await this.page.evaluate(() => {
            localStorage.clear();
            sessionStorage.clear();
          });

          return {
            output: "Successfully cleared browser data and created new context",
            metadata: {},
          };

        case "run_callback": {
          if (!this.testContext?.currentTest) {
            throw new ToolError(
              "No test context available for callback execution"
            );
          }

          const testContext = this.testContext;
          const currentTest = testContext.currentTest as TestFunction;

          const currentStepIndex = testContext.currentStepIndex ?? 0;

          try {
            if (currentStepIndex === 0 && currentTest.fn) {
              await currentTest.fn(testContext);
              testContext.currentStepIndex = 1;
              return { output: "Test function executed successfully" };
            } else {
              // Handle expectations
              const expectationIndex = currentStepIndex - 1;
              const expectation = currentTest.expectations?.[expectationIndex];

              if (expectation?.fn) {
                await expectation.fn(this.testContext);
                testContext.currentStepIndex = currentStepIndex + 1;
                return {
                  output: `Callback function for "${expectation.description}" passed successfully`,
                };
              } else {
                return {
                  output: `Skipping callback execution: No callback function defined for expectation "${expectation?.description}"`,
                };
              }
            }
          } catch (error) {
            // Check if it's an assertion error from jest/expect
            if (error && (error as any).matcherResult) {
              const assertionError = error as any;
              throw new AssertionCallbackError(
                assertionError.message,
                assertionError.matcherResult.actual,
                assertionError.matcherResult.expected
              );
            }
            throw new CallbackError(
              error instanceof Error ? error.message : String(error)
            );
          }
        }

        case "navigate": {
          if (!input.url) {
            throw new ToolError("URL required for navigation");
          }

          // Create new tab
          const newPage = await this.page.context().newPage();

          try {
            const navigationTimeout = 30000;

            await newPage.goto(input.url, {
              timeout: navigationTimeout,
              waitUntil: "domcontentloaded",
            });

            await newPage
              .waitForLoadState("load", {
                timeout: 5000,
              })
              .catch((error) => {
                console.log("⚠️ Load timeout, continuing anyway", error);
              });

            // Switch focus
            this.page = newPage;

            output = `Navigated to ${input.url}`;
            metadata = {
              window_info: {
                url: input.url,
                title: await newPage.title(),
                size: this.page.viewportSize() || {
                  width: this.width,
                  height: this.height,
                },
              },
            };

            break;
          } catch (error) {
            await newPage.close();
            throw new ToolError(`Navigation failed: ${error}`);
          }
        }

        case "sleep": {
          const defaultDuration = 1000;
          const maxDuration = 60000;
          let duration = input.duration ?? defaultDuration;

          // Enforce maximum duration
          if (duration > maxDuration) {
            console.warn(
              `Requested sleep duration ${duration}ms exceeds maximum of ${maxDuration}ms. Using maximum.`,
            );
            duration = maxDuration;
          }

          // Convert to seconds for logging
          const seconds = Math.round(duration / 1000);
          console.log(
            `⏳ Waiting for ${seconds} second${seconds !== 1 ? "s" : ""}...`,
          );

          await this.page.waitForTimeout(duration);
          output = `Finished waiting for ${seconds} second${seconds !== 1 ? "s" : ""}`;
          break;
        }

        case "check_email": {
          if (!this.mailosaurTool) {
            if (!this.config.mailosaur) {
              throw new ToolError("Mailosaur configuration required");
            }
            this.mailosaurTool = new MailosaurTool({
              apiKey: this.config.mailosaur.apiKey,
              serverId: this.config.mailosaur.serverId,
              emailAddress: input.email,
            });
          }

          const newPage = await this.page.context().newPage();

          try {
            const email = await this.mailosaurTool.getLatestEmail();

            // Render email in new tab
            await newPage.setContent(email.html, {
              waitUntil: "domcontentloaded",
            });

            await newPage
              .waitForLoadState("load", {
                timeout: 5000,
              })
              .catch((error) => {
                console.log("⚠️ Load timeout, continuing anyway", error);
              });

            // Switch focus
            this.page = newPage;

            output = `Email received successfully. Navigated to new tab to display email: ${email.subject}`;
            metadata = {
              window_info: {
                title: email.subject,
                content: email.html,
                size: this.page.viewportSize() || {
                  width: this.width,
                  height: this.height,
                },
              },
            };

            break;
          } catch (error: unknown) {
            await newPage.close();
            const errorMessage =
              error instanceof Error ? error.message : String(error);

            if (errorMessage.includes("Email content missing")) {
              return {
                output: `Email was found but content is missing. This might be due to malformed email. Moving to next test.`,
                error: "EMAIL_CONTENT_MISSING",
              };
            }

            if (errorMessage.includes("Mailosaur email address is required")) {
              return {
                output: `Email address is required but was not provided.`,
                error: "EMAIL_ADDRESS_MISSING",
              };
            }

            if (errorMessage.includes("No matching messages found")) {
              return {
                output: `No email found for ${input.email}. The email might not have been sent yet or is older than 1 hour. Moving to next test.`,
                error: "EMAIL_NOT_FOUND",
              };
            }

            // Generic error case
            return {
              output: `Failed to fetch or render email: ${errorMessage}. Moving to next test.`,
              error: "EMAIL_OPERATION_FAILED",
            };
          }
        }

        default:
          throw new ToolError(`Unknown action: ${input.action}`);
      }

      // Get and log metadata
      try {
        await this.page.waitForTimeout(200);
        metadata = await this.getMetadata();
      } catch (metadataError) {
        console.warn("Failed to get metadata:", metadataError);
        metadata = {};
      }

      return {
        output,
        metadata,
      };
    } catch (error) {
      console.error(pc.red("\n❌ Browser Action Failed:"), error);

      if (error instanceof AssertionCallbackError) {
        return {
          output: `Assertion failed: ${error.message}${
            error.actual !== undefined
              ? `\nExpected: ${error.expected}\nReceived: ${error.actual}`
              : ""
          }`,
        };
      }
      if (error instanceof CallbackError) {
        return {
          output: `Callback execution failed: ${error.message}`,
        };
      }
      throw new ToolError(`Action failed: ${error}`);
    }
  }

  private async getMetadata(): Promise<any> {
    const metadata: any = {
      window_info: {},
      cursor_info: { position: [0, 0], visible: true },
    };

    try {
      // Try to get basic page info first
      let url: string;
      let title: string;

      try {
        url = await this.page.url();
      } catch {
        url = "navigating...";
      }

      try {
        title = await this.page.title();
      } catch {
        title = "loading...";
      }

      metadata.window_info = {
        url,
        title,
        size: this.page.viewportSize() || {
          width: this.width,
          height: this.height,
        },
      };

      // Only try to get cursor position if page is stable
      if (await this.isPageStable()) {
        const position = await actions.getCursorPosition(this.page);
        metadata.cursor_info = {
          position,
          visible: this.cursorVisible,
        };
      }

      return metadata;
    } catch (error) {
      console.warn("Failed to get metadata:", error);
      // Return whatever metadata we collected
      return metadata;
    }
  }

  private async isPageStable(): Promise<boolean> {
    try {
      // Quick check if page is in a stable state
      return await this.page
        .evaluate(() => {
          return (
            document.readyState === "complete" &&
            !document.querySelector(".loading") &&
            !document.querySelector(".cl-loading")
          );
        })
        .catch(() => false);
    } catch {
      return false;
    }
  }

  private async takeScreenshotWithMetadata(): Promise<ToolResult> {
    const timestamp = new Date().toISOString().replace(/[:.]/g, "-");
    const filePath = join(this.screenshotDir, `screenshot-${timestamp}.png`);

    const buffer = await this.page.screenshot({
      type: "jpeg",
      quality: 50,
      scale: "device",
      fullPage: false,
    });

    writeFileSync(filePath, buffer);
    console.log(`Screenshot saved to: ${filePath}`);

    return {
      output: "Screenshot taken",
      base64_image: buffer.toString("base64"),
      metadata: await this.getMetadata(),
    };
  }

  toToolParameters() {
    return {
      type: this.toolType,
      name: this.toolName,
      display_width_px: this.width,
      display_height_px: this.height,
      display_number: this.displayNum,
    };
  }

  // Selector-based methods
  public async waitForSelector(
    selector: string,
    options?: { timeout: number }
  ): Promise<void> {
    await this.page.waitForSelector(selector, options);
  }

  public async fill(selector: string, value: string): Promise<void> {
    await this.page.fill(selector, value);
  }

  public async press(selector: string, key: string): Promise<void> {
    await this.page.press(selector, key);
  }

  public async findElement(selector: string) {
    return this.page.$(selector);
  }

  getPage(): Page {
    return this.page;
  }

  public async waitForNavigation(options?: { timeout: number }): Promise<void> {
    await this.page.waitForLoadState("load", { timeout: options?.timeout });
  }

  updateTestContext(newContext: TestContext) {
    this.testContext = newContext;
  }

  private cleanupScreenshots(): void {
    try {
      const files = readdirSync(this.screenshotDir)
        .filter((file) => file.endsWith(".png") || file.endsWith(".jpg"))
        .map((file) => ({
          name: file,
          path: join(this.screenshotDir, file),
          time: statSync(join(this.screenshotDir, file)).mtime.getTime(),
        }))
        .sort((a, b) => b.time - a.time); // newest first

      const now = Date.now();
      const fiveHoursMs = this.MAX_AGE_HOURS * 60 * 60 * 1000;

      files.forEach((file, index) => {
        const isOld = now - file.time > fiveHoursMs;
        const isBeyondLimit = index >= this.MAX_SCREENSHOTS;

        if (isOld || isBeyondLimit) {
          try {
            unlinkSync(file.path);
          } catch (error) {
            console.warn(`Failed to delete screenshot: ${file.path}`, error);
          }
        }
      });
    } catch (error) {
      console.warn("Failed to cleanup screenshots:", error);
    }
  }

  async showCursor(): Promise<void> {
    this.cursorVisible = true;
    await this.page.evaluate(() => {
      const cursor = document.getElementById("ai-cursor");
      const trail = document.getElementById("ai-cursor-trail");
      if (cursor) cursor.style.display = "block";
      if (trail) trail.style.display = "block";
    });
  }

  async hideCursor(): Promise<void> {
    this.cursorVisible = false;
    await this.page.evaluate(() => {
      const cursor = document.getElementById("ai-cursor");
      const trail = document.getElementById("ai-cursor-trail");
      if (cursor) cursor.style.display = "none";
      if (trail) trail.style.display = "none";
    });
  }

  /**
   * Retrieves normalized component string by X and Y coordinates
   * This is primarily used to determine change in UI
   * Playwright currently does not support such functionality
   * @see https://github.com/microsoft/playwright/issues/13273
   */
  async getNormalizedComponentStringByCoords(x: number, y: number) {
    return await this.getPage().evaluate(
      ({ x, y, allowedAttr }) => {
        const elem = document.elementFromPoint(x, y);
        if (elem) {
          // todo: test func below
          const clone = elem.cloneNode(true) as HTMLElement;

          /**
           * Gets deepest nested child node
           * If several nodes are on the same depth, the first node would be returned
           */
          function getDeepestChildNode(element: Element): HTMLElement {
            let deepestChild = element.cloneNode(true) as HTMLElement;
            let maxDepth = 0;

            function traverse(node: any, depth: number) {
              if (depth > maxDepth) {
                maxDepth = depth;
                deepestChild = node;
              }

              Array.from(node.children).forEach((child) => {
                traverse(child, depth + 1);
              });
            }

            traverse(deepestChild, 0);
            return deepestChild;
          }

          const deepestNode = getDeepestChildNode(clone);

          // get several parents if present
          const node = deepestNode.parentElement
            ? deepestNode.parentElement.parentElement
              ? deepestNode.parentElement.parentElement
              : deepestNode.parentElement
            : deepestNode;

          /**
           * Recursively delete attributes from Nodes
           */
          function cleanAttributesRecursively(
            element: Element,
            options: { exceptions: string[] }
          ) {
            Array.from(element.attributes).forEach((attr) => {
              if (!options.exceptions.includes(attr.name)) {
                element.removeAttribute(attr.name);
              }
            });

            Array.from(element.children).forEach((child) => {
              cleanAttributesRecursively(child, options);
            });
          }

          cleanAttributesRecursively(node, {
            exceptions: allowedAttr,
          });

          // trim and remove white spaces
          return node.outerHTML.trim().replace(/\s+/g, " ");
        } else {
          return "";
        }
      },
      {
        x,
        y,
        allowedAttr: [
          "type",
          "name",
          "placeholder",
          "aria-label",
          "role",
          "href",
          "title",
          "alt",
          "d", // for <path> tags
        ],
      }
    );
  }
}<|MERGE_RESOLUTION|>--- conflicted
+++ resolved
@@ -17,9 +17,6 @@
 import { join } from "path";
 import pc from "picocolors";
 import { Page } from "playwright";
-<<<<<<< HEAD
-import { TestContext, BrowserToolConfig, TestFunction } from "../../types";
-=======
 import { initialize, getConfig } from "../../index";
 import {
   TestContext,
@@ -27,7 +24,6 @@
   TestFunction,
   ShortestConfig,
 } from "../../types";
->>>>>>> 736912c8
 import { ActionInput, ToolResult, BetaToolType } from "../../types/browser";
 import { CallbackError } from "../../types/test";
 import { AssertionCallbackError } from "../../types/test";
@@ -82,7 +78,7 @@
         } catch (error) {
           console.warn(
             `Retry ${i + 1}/3: Cursor initialization failed:`,
-            error,
+            error
           );
           await new Promise((resolve) => setTimeout(resolve, 100));
         }
@@ -445,7 +441,7 @@
           // Enforce maximum duration
           if (duration > maxDuration) {
             console.warn(
-              `Requested sleep duration ${duration}ms exceeds maximum of ${maxDuration}ms. Using maximum.`,
+              `Requested sleep duration ${duration}ms exceeds maximum of ${maxDuration}ms. Using maximum.`
             );
             duration = maxDuration;
           }
@@ -453,7 +449,7 @@
           // Convert to seconds for logging
           const seconds = Math.round(duration / 1000);
           console.log(
-            `⏳ Waiting for ${seconds} second${seconds !== 1 ? "s" : ""}...`,
+            `⏳ Waiting for ${seconds} second${seconds !== 1 ? "s" : ""}...`
           );
 
           await this.page.waitForTimeout(duration);
