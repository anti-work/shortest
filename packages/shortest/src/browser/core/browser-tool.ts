// Add window interface extension
declare global {
  interface Window {
    cursorPosition: { x: number; y: number };
    lastPosition: { x: number; y: number };
    showClick: () => void;
  }
}

import {
  writeFileSync,
  mkdirSync,
  readdirSync,
  statSync,
  unlinkSync,
} from "fs";
import { join } from "path";
import pc from "picocolors";
import { Page } from "playwright";
import { getConfig, initializeConfig } from "../../index";
import { getLogger, Log } from "../../log/index";
import {
  TestContext,
  BrowserToolConfig,
  TestFunction,
  ShortestConfig,
} from "../../types";
import { ActionInput, ToolResult, BetaToolType } from "../../types/browser";
import { CallbackError } from "../../types/test";
import { AssertionCallbackError } from "../../types/test";
import * as actions from "../actions";
import { GitHubTool } from "../integrations/github";
import { MailosaurTool } from "../integrations/mailosaur";
import { BrowserManager } from "../manager";
import { BaseBrowserTool, ToolError } from "./index";

export class BrowserTool extends BaseBrowserTool {
  private page: Page;
  private browserManager: BrowserManager;
  protected readonly toolType: BetaToolType = "computer_20241022";
  protected readonly toolName: string = "computer";
  private screenshotDir: string;
  private cursorVisible: boolean = true;
  private lastMousePosition: [number, number] = [0, 0];
  private githubTool?: GitHubTool;
  private viewport: { width: number; height: number };
  private testContext?: TestContext;
  private readonly MAX_SCREENSHOTS = 10;
  private readonly MAX_AGE_HOURS = 5;
  private mailosaurTool?: MailosaurTool;
  private config!: ShortestConfig;
  private legacyOutputEnabled: boolean;
<<<<<<< HEAD
  private log: Log;
=======

>>>>>>> 29f70909
  constructor(
    page: Page,
    browserManager: BrowserManager,
    legacyOutputEnabled: boolean,
    config: BrowserToolConfig,
  ) {
    super(config);
    this.page = page;
    this.browserManager = browserManager;
    this.screenshotDir = join(process.cwd(), ".shortest", "screenshots");
    mkdirSync(this.screenshotDir, { recursive: true });
    this.viewport = { width: config.width, height: config.height };
    this.testContext = config.testContext;
<<<<<<< HEAD
    this.log = getLogger();
    this.legacyOutputEnabled = legacyOutputEnabled;
=======
    this.legacyOutputEnabled = legacyOutputEnabled;

>>>>>>> 29f70909
    // Update active page reference to a newly opened tab
    this.page.context().on("page", async (newPage) => {
      await newPage.waitForLoadState("domcontentloaded").catch(() => {});
      this.page = newPage;
    });

    this.initialize();
    this.cleanupScreenshots();
  }

  private async initialize(): Promise<void> {
    await initializeConfig();
    this.config = getConfig();

    const initWithRetry = async () => {
      for (let i = 0; i < 3; i++) {
        try {
          await this.initializeCursor();
          break;
        } catch (error) {
<<<<<<< HEAD
          this.log.debug("Cursor initialization failed", {
            attempt: i + 1,
            maxAttempts: 3,
            error,
          });
=======
>>>>>>> 29f70909
          if (this.legacyOutputEnabled) {
            console.warn(
              `Retry ${i + 1}/3: Cursor initialization failed:`,
              error,
            );
          }
          await new Promise((resolve) => setTimeout(resolve, 100));
        }
      }
    };

    await initWithRetry();

    // Re-initialize on navigation
    this.page.on("load", async () => {
      await initWithRetry();
    });
  }

  private async initializeCursor(): Promise<void> {
    try {
      // Simpler check for page readiness
      await this.page
        .waitForLoadState("domcontentloaded", { timeout: 1000 })
        .catch(() => {});

      // Add styles only if they don't exist
      const hasStyles = await this.page
        .evaluate(() => {
          return !!document.querySelector("style[data-shortest-cursor]");
        })
        .catch(() => false);

      if (!hasStyles) {
        // Create style element directly in evaluate
        await this.page.evaluate(() => {
          const style = document.createElement("style");
          style.setAttribute("data-shortest-cursor", "true");
          style.textContent = `
            #ai-cursor {
              width: 20px;
              height: 20px;
              border: 2px solid red;
              border-radius: 50%;
              position: fixed;
              pointer-events: none;
              z-index: 999999;
              transition: all 0.15s cubic-bezier(0.4, 0, 0.2, 1);
              transform: translate(-50%, -50%);
              background-color: rgba(255, 0, 0, 0.2);
            }
            #ai-cursor.clicking {
              transform: translate(-50%, -50%) scale(0.8);
              background-color: rgba(255, 0, 0, 0.4);
            }
            #ai-cursor-trail {
              width: 8px;
              height: 8px;
              border-radius: 50%;
              position: fixed;
              pointer-events: none;
              z-index: 999998;
              background-color: rgba(255, 0, 0, 0.1);
              transition: all 0.1s linear;
              transform: translate(-50%, -50%);
            }
          `;
          document.head.appendChild(style);
        });
      }

      // Initialize cursor elements with position persistence
      await this.page.evaluate(() => {
        if (!document.getElementById("ai-cursor")) {
          const cursor = document.createElement("div");
          cursor.id = "ai-cursor";
          document.body.appendChild(cursor);

          const trail = document.createElement("div");
          trail.id = "ai-cursor-trail";
          document.body.appendChild(trail);

          // Restore or initialize position
          window.cursorPosition = window.cursorPosition || { x: 0, y: 0 };
          window.lastPosition = window.lastPosition || { x: 0, y: 0 };

          // Set initial position
          cursor.style.left = window.cursorPosition.x + "px";
          cursor.style.top = window.cursorPosition.y + "px";
          trail.style.left = window.cursorPosition.x + "px";
          trail.style.top = window.cursorPosition.y + "px";

          // Update handler
          const updateCursor = (x: number, y: number) => {
            window.cursorPosition = { x, y };
            cursor.style.left = `${x}px`;
            cursor.style.top = `${y}px`;

            requestAnimationFrame(() => {
              trail.style.left = `${x}px`;
              trail.style.top = `${y}px`;
            });
          };

          document.addEventListener("mousemove", (e) => {
            window.lastPosition = window.cursorPosition;
            updateCursor(e.clientX, e.clientY);
          });
        }
      });
    } catch (error) {
      if (
        error instanceof Error &&
        !error.message.includes("context was destroyed") &&
        !error.message.includes("Target closed")
      ) {
<<<<<<< HEAD
        this.log.debug("Cursor initialization failed", { error });
=======
>>>>>>> 29f70909
        if (this.legacyOutputEnabled) {
          console.warn("Cursor initialization failed:", error);
        }
      }
    }
  }

  public async click(selector: string): Promise<void> {
    this.log.debug("Clicking element", { selector });
    if (this.legacyOutputEnabled) {
      console.log(`Clicking element: ${selector}`);
    }
    await this.page.click(selector);
  }

  public async clickAtCoordinates(x: number, y: number): Promise<void> {
    this.log.debug("Clicking at coordinates", { x, y });
    if (this.legacyOutputEnabled) {
      console.log(`Clicking at coordinates: ${x}, ${y}`);
    }
    await actions.click(this.page, x, y);
  }

  async execute(input: ActionInput): Promise<ToolResult> {
    try {
      let output = "";
      let metadata = {};

      switch (input.action) {
        case "left_click":
        case "right_click":
        case "middle_click":
        case "double_click": {
          const clickCoords = input.coordinates || this.lastMousePosition;
          await this.clickAtCoordinates(clickCoords[0], clickCoords[1]);
          output = `${input.action} at (${clickCoords[0]}, ${clickCoords[1]})`;

          // Get initial metadata before potential navigation
          metadata = await this.getMetadata();

          // Wait briefly for navigation to start
          await this.page.waitForTimeout(100);

          // If navigation started, get updated metadata
          if (
            await this.page
              .evaluate(() => document.readyState !== "complete")
              .catch(() => true)
          ) {
            try {
              await this.page.waitForLoadState("domcontentloaded", {
                timeout: 5000,
              });
              metadata = await this.getMetadata();
            } catch {
              // Keep the initial metadata if navigation timeout
            }
          }
          break;
        }

        case "mouse_move":
          const coords = input.coordinates || (input as any).coordinate;
          if (!coords) {
            throw new ToolError("Coordinates required for mouse_move");
          }
          await actions.mouseMove(this.page, coords[0], coords[1]);
          this.lastMousePosition = [coords[0], coords[1]];
          output = `Mouse moved to (${coords[0]}, ${coords[1]})`;
          break;

        case "left_click_drag":
          if (!input.coordinates) {
            throw new ToolError("Coordinates required for left_click_drag");
          }
          await actions.dragMouse(
            this.page,
            input.coordinates[0],
            input.coordinates[1],
          );
          output = `Dragged mouse to (${input.coordinates[0]}, ${input.coordinates[1]})`;
          break;

        case "cursor_position":
          const position = await actions.getCursorPosition(this.page);
          output = `Cursor position: (${position[0]}, ${position[1]})`;
          break;

        case "screenshot":
          return await this.takeScreenshotWithMetadata();

        case "type":
          if (!input.text) {
            throw new ToolError("Text required for type action");
          }
          await this.page.waitForTimeout(100);
          await this.page.keyboard.type(input.text);
          await this.page.waitForTimeout(100);
          output = `Typed: ${input.text}`;
          break;

        case "key": {
          if (!input.text) {
            throw new ToolError("Key required for key action");
          }

          await this.page.waitForTimeout(100);

          const keyText = input.text.toLowerCase();
          const keys = Array.isArray(actions.keyboardShortcuts[keyText])
            ? actions.keyboardShortcuts[keyText]
            : [actions.keyboardShortcuts[keyText] || input.text];

          if (Array.isArray(keys)) {
            for (const key of keys) {
              await this.page.keyboard.down(key);
            }
            for (const key of [...keys].reverse()) {
              await this.page.keyboard.up(key);
            }
          } else {
            await this.page.keyboard.press(keys);
          }

          await this.page.waitForTimeout(100);
          output = `Pressed key: ${input.text}`;
          break;
        }

        case "github_login": {
          if (!this.githubTool) {
            this.githubTool = new GitHubTool();
          }
          const loginResult = await this.githubTool.GithubLogin(this, {
            username: input.username as string,
            password: input.password as string,
          });

          output = loginResult.success
            ? "GitHub login was successfully completed"
            : `GitHub login failed: ${loginResult.error}`;
          break;
        }

        case "clear_session":
          const newContext = await this.browserManager.recreateContext();
          this.page = newContext.pages()[0] || (await newContext.newPage());
          await this.page.evaluate(() => {
            localStorage.clear();
            sessionStorage.clear();
          });

          return {
            output: "Successfully cleared browser data and created new context",
            metadata: {},
          };

        case "run_callback": {
          if (!this.testContext?.currentTest) {
            throw new ToolError(
              "No test context available for callback execution",
            );
          }

          const testContext = this.testContext;
          const currentTest = testContext.currentTest as TestFunction;

          const currentStepIndex = testContext.currentStepIndex ?? 0;

          try {
            if (currentStepIndex === 0 && currentTest.fn) {
              await currentTest.fn(testContext);
              testContext.currentStepIndex = 1;
              return { output: "Test function executed successfully" };
            } else {
              // Handle expectations
              const expectationIndex = currentStepIndex - 1;
              const expectation = currentTest.expectations?.[expectationIndex];

              if (expectation?.fn) {
                await expectation.fn(this.testContext);
                testContext.currentStepIndex = currentStepIndex + 1;
                return {
                  output: `Callback function for "${expectation.description}" passed successfully`,
                };
              } else {
                return {
                  output: `Skipping callback execution: No callback function defined for expectation "${expectation?.description}"`,
                };
              }
            }
          } catch (error) {
            // Check if it's an assertion error from jest/expect
            if (error && (error as any).matcherResult) {
              const assertionError = error as any;
              throw new AssertionCallbackError(
                assertionError.message,
                assertionError.matcherResult.actual,
                assertionError.matcherResult.expected,
              );
            }
            throw new CallbackError(
              error instanceof Error ? error.message : String(error),
            );
          }
        }

        case "navigate": {
          if (!input.url) {
            throw new ToolError("URL required for navigation");
          }

          // Create new tab
          const newPage = await this.page.context().newPage();

          try {
            const navigationTimeout = 30000;

            await newPage.goto(input.url, {
              timeout: navigationTimeout,
              waitUntil: "domcontentloaded",
            });

            await newPage
              .waitForLoadState("load", {
                timeout: 5000,
              })
              .catch((error) => {
<<<<<<< HEAD
                this.log.debug("Load timeout, continuing anyway", { error });
=======
>>>>>>> 29f70909
                if (this.legacyOutputEnabled) {
                  console.log("⚠️ Load timeout, continuing anyway", error);
                }
              });

            // Switch focus
            this.page = newPage;

            output = `Navigated to ${input.url}`;
            metadata = {
              window_info: {
                url: input.url,
                title: await newPage.title(),
                size: this.page.viewportSize() || {
                  width: this.width,
                  height: this.height,
                },
              },
            };

            break;
          } catch (error) {
            await newPage.close();
            throw new ToolError(`Navigation failed: ${error}`);
          }
        }

        case "sleep": {
          const defaultDuration = 1000;
          const maxDuration = 60000;
          let duration = input.duration ?? defaultDuration;

          // Enforce maximum duration
          if (duration > maxDuration) {
<<<<<<< HEAD
            this.log.debug(
              `Requested sleep duration ${duration}ms exceeds maximum of ${maxDuration}ms. Using maximum.`,
            );
=======
>>>>>>> 29f70909
            if (this.legacyOutputEnabled) {
              console.warn(
                `Requested sleep duration ${duration}ms exceeds maximum of ${maxDuration}ms. Using maximum.`,
              );
            }
            duration = maxDuration;
          }

          const seconds = Math.round(duration / 1000);
<<<<<<< HEAD
          this.log.debug(
            `Waiting for ${seconds} second${seconds !== 1 ? "s" : ""}...`,
          );
=======
>>>>>>> 29f70909
          if (this.legacyOutputEnabled) {
            console.log(
              `⏳ Waiting for ${seconds} second${seconds !== 1 ? "s" : ""}...`,
            );
          }

          await this.page.waitForTimeout(duration);
          output = `Finished waiting for ${seconds} second${seconds !== 1 ? "s" : ""}`;
          break;
        }

        case "check_email": {
          if (!this.mailosaurTool) {
            const mailosaurAPIKey =
              this.config.mailosaur?.apiKey || process.env.MAILOSAUR_API_KEY;
            const mailosaurServerId =
              this.config.mailosaur?.serverId ||
              process.env.MAILOSAUR_SERVER_ID;

            if (!mailosaurAPIKey) {
              return {
                output: "Mailosaur API key is required",
                error: "MAILOSAUR_CONFIG_ERROR",
              };
            }

            if (!mailosaurServerId) {
              return {
                output: "Mailosaur server ID is required",
                error: "MAILOSAUR_CONFIG_ERROR",
              };
            }

            if (!input.email) {
              return {
                output: "Mailosaur email address is required",
                error: "MAILOSAUR_CONFIG_ERROR",
              };
            }

            this.mailosaurTool = new MailosaurTool({
              apiKey: mailosaurAPIKey,
              serverId: mailosaurServerId,
              emailAddress: input.email,
            });
          }

          const newPage = await this.page.context().newPage();

          try {
            const email = await this.mailosaurTool.getLatestEmail();

            // Render email in new tab
            await newPage.setContent(email.html, {
              waitUntil: "domcontentloaded",
            });

            await newPage
              .waitForLoadState("load", {
                timeout: 5000,
              })
              .catch((error) => {
<<<<<<< HEAD
                this.log.debug("Load timeout, continuing anyway", { error });
=======
>>>>>>> 29f70909
                if (this.legacyOutputEnabled) {
                  console.log("⚠️ Load timeout, continuing anyway", error);
                }
              });

            // Switch focus
            this.page = newPage;

            output = `Email received successfully. Navigated to new tab to display email: ${email.subject}`;
            metadata = {
              window_info: {
                title: email.subject,
                content: email.html,
                size: this.page.viewportSize() || {
                  width: this.width,
                  height: this.height,
                },
              },
            };

            break;
          } catch (error: unknown) {
            await newPage.close();
            const errorMessage =
              error instanceof Error ? error.message : String(error);

            if (errorMessage.includes("Email content missing")) {
              return {
                output: `Email was found but content is missing. This might be due to malformed email. Moving to next test.`,
                error: "EMAIL_CONTENT_MISSING",
              };
            }

            if (errorMessage.includes("Mailosaur email address is required")) {
              return {
                output: `Email address is required but was not provided.`,
                error: "EMAIL_ADDRESS_MISSING",
              };
            }

            if (errorMessage.includes("No matching messages found")) {
              return {
                output: `No email found for ${input.email}. The email might not have been sent yet or is older than 1 hour. Moving to next test.`,
                error: "EMAIL_NOT_FOUND",
              };
            }

            // Generic error case
            return {
              output: `Failed to fetch or render email: ${errorMessage}. Moving to next test.`,
              error: "EMAIL_OPERATION_FAILED",
            };
          }
        }

        default:
          throw new ToolError(`Unknown action: ${input.action}`);
      }

      // Get and log metadata
      try {
        await this.page.waitForTimeout(200);
        metadata = await this.getMetadata();
      } catch (metadataError) {
<<<<<<< HEAD
        this.log.debug("Failed to get metadata:", { metadataError });
=======
>>>>>>> 29f70909
        if (this.legacyOutputEnabled) {
          console.warn("Failed to get metadata:", metadataError);
        }
        metadata = {};
      }

      return {
        output,
        metadata,
      };
    } catch (error) {
<<<<<<< HEAD
      this.log.error("Browser action failed", { error });
=======
>>>>>>> 29f70909
      if (this.legacyOutputEnabled) {
        console.error(pc.red("\n❌ Browser Action Failed:"), error);
      }

      if (error instanceof AssertionCallbackError) {
        return {
          output: `Assertion failed: ${error.message}${
            error.actual !== undefined
              ? `\nExpected: ${error.expected}\nReceived: ${error.actual}`
              : ""
          }`,
        };
      }
      if (error instanceof CallbackError) {
        return {
          output: `Callback execution failed: ${error.message}`,
        };
      }
      throw new ToolError(`Action failed: ${error}`);
    }
  }

  private async getMetadata(): Promise<any> {
    const metadata: any = {
      window_info: {},
      cursor_info: { position: [0, 0], visible: true },
    };

    try {
      // Try to get basic page info first
      let url: string;
      let title: string;

      try {
        url = await this.page.url();
      } catch {
        url = "navigating...";
      }

      try {
        title = await this.page.title();
      } catch {
        title = "loading...";
      }

      metadata.window_info = {
        url,
        title,
        size: this.page.viewportSize() || {
          width: this.width,
          height: this.height,
        },
      };

      // Only try to get cursor position if page is stable
      if (await this.isPageStable()) {
        const position = await actions.getCursorPosition(this.page);
        metadata.cursor_info = {
          position,
          visible: this.cursorVisible,
        };
      }

      return metadata;
    } catch (error) {
<<<<<<< HEAD
      this.log.debug("Failed to get metadata:", { error });
=======
>>>>>>> 29f70909
      if (this.legacyOutputEnabled) {
        console.warn("Failed to get metadata:", error);
      }
      // Return whatever metadata we collected
      return metadata;
    }
  }

  private async isPageStable(): Promise<boolean> {
    try {
      // Quick check if page is in a stable state
      return await this.page
        .evaluate(() => {
          return (
            document.readyState === "complete" &&
            !document.querySelector(".loading") &&
            !document.querySelector(".cl-loading")
          );
        })
        .catch(() => false);
    } catch {
      return false;
    }
  }

  private async takeScreenshotWithMetadata(): Promise<ToolResult> {
    const timestamp = new Date().toISOString().replace(/[:.]/g, "-");
    const filePath = join(this.screenshotDir, `screenshot-${timestamp}.png`);

    const buffer = await this.page.screenshot({
      type: "jpeg",
      quality: 50,
      scale: "device",
      fullPage: false,
    });

    writeFileSync(filePath, buffer);
    const filePathWithoutCwd = filePath.replace(process.cwd() + "/", "");
<<<<<<< HEAD
    this.log.debug("Screenshot saved", { filePath: filePathWithoutCwd });
=======
>>>>>>> 29f70909
    if (this.legacyOutputEnabled) {
      console.log(`  Screenshot saved to: ${filePathWithoutCwd}`);
    }

    return {
      output: "Screenshot taken",
      base64_image: buffer.toString("base64"),
      metadata: await this.getMetadata(),
    };
  }

  toToolParameters() {
    return {
      type: this.toolType,
      name: this.toolName,
      display_width_px: this.width,
      display_height_px: this.height,
      display_number: this.displayNum,
    };
  }

  // Selector-based methods
  public async waitForSelector(
    selector: string,
    options?: { timeout: number },
  ): Promise<void> {
    this.log.debug("Waiting for selector", { selector });
    if (this.legacyOutputEnabled) {
      console.log(`Waiting for selector: ${selector}`);
    }
    await this.page.waitForSelector(selector, options);
  }

  public async fill(selector: string, value: string): Promise<void> {
    this.log.debug("Filling element", { selector, value });
    if (this.legacyOutputEnabled) {
      console.log(`Filling element: ${selector} with value: ${value}`);
    }
    await this.page.fill(selector, value);
  }

  public async press(selector: string, key: string): Promise<void> {
    this.log.debug("Pressing key on element", { key, element: selector });
    if (this.legacyOutputEnabled) {
      console.log(`Pressing key: ${key} on element: ${selector}`);
    }
    await this.page.press(selector, key);
  }

  public async findElement(selector: string) {
    this.log.debug("Finding element", { selector });
    if (this.legacyOutputEnabled) {
      console.log(`Finding element: ${selector}`);
    }
    return this.page.$(selector);
  }

  getPage(): Page {
    return this.page;
  }

  public async waitForNavigation(options?: { timeout: number }): Promise<void> {
    this.log.debug("Waiting for navigation");
    if (this.legacyOutputEnabled) {
      console.log(`Waiting for navigation`);
    }
    await this.page.waitForLoadState("load", { timeout: options?.timeout });
  }

  updateTestContext(newContext: TestContext) {
    this.testContext = newContext;
  }

  private cleanupScreenshots(): void {
    try {
      const files = readdirSync(this.screenshotDir)
        .filter((file) => file.endsWith(".png") || file.endsWith(".jpg"))
        .map((file) => ({
          name: file,
          path: join(this.screenshotDir, file),
          time: statSync(join(this.screenshotDir, file)).mtime.getTime(),
        }))
        .sort((a, b) => b.time - a.time); // newest first

      const now = Date.now();
      const fiveHoursMs = this.MAX_AGE_HOURS * 60 * 60 * 1000;

      files.forEach((file, index) => {
        const isOld = now - file.time > fiveHoursMs;
        const isBeyondLimit = index >= this.MAX_SCREENSHOTS;

        if (isOld || isBeyondLimit) {
          try {
            unlinkSync(file.path);
          } catch (error) {
<<<<<<< HEAD
            this.log.error("Failed to delete screenshot:", { error });
=======
>>>>>>> 29f70909
            if (this.legacyOutputEnabled) {
              console.warn(`Failed to delete screenshot: ${file.path}`, error);
            }
          }
        }
      });
    } catch (error) {
<<<<<<< HEAD
      this.log.error("Failed to cleanup screenshots:", { error });
=======
>>>>>>> 29f70909
      if (this.legacyOutputEnabled) {
        console.warn("Failed to cleanup screenshots:", error);
      }
    }
  }

  async showCursor(): Promise<void> {
    this.cursorVisible = true;
    await this.page.evaluate(() => {
      const cursor = document.getElementById("ai-cursor");
      const trail = document.getElementById("ai-cursor-trail");
      if (cursor) cursor.style.display = "block";
      if (trail) trail.style.display = "block";
    });
  }

  async hideCursor(): Promise<void> {
    this.cursorVisible = false;
    await this.page.evaluate(() => {
      const cursor = document.getElementById("ai-cursor");
      const trail = document.getElementById("ai-cursor-trail");
      if (cursor) cursor.style.display = "none";
      if (trail) trail.style.display = "none";
    });
  }

  /**
   * Retrieves normalized component string by X and Y coordinates
   * This is primarily used to determine change in UI
   * Playwright currently does not support such functionality
   * @see https://github.com/microsoft/playwright/issues/13273
   */
  async getNormalizedComponentStringByCoords(x: number, y: number) {
    return await this.getPage().evaluate(
      ({ x, y, allowedAttr }) => {
        const elem = document.elementFromPoint(x, y);
        if (elem) {
          // todo: test func below
          const clone = elem.cloneNode(true) as HTMLElement;

          /**
           * Gets deepest nested child node
           * If several nodes are on the same depth, the first node would be returned
           */
          function getDeepestChildNode(element: Element): HTMLElement {
            let deepestChild = element.cloneNode(true) as HTMLElement;
            let maxDepth = 0;

            function traverse(node: any, depth: number) {
              if (depth > maxDepth) {
                maxDepth = depth;
                deepestChild = node;
              }

              Array.from(node.children).forEach((child) => {
                traverse(child, depth + 1);
              });
            }

            traverse(deepestChild, 0);
            return deepestChild;
          }

          const deepestNode = getDeepestChildNode(clone);

          // get several parents if present
          const node = deepestNode.parentElement
            ? deepestNode.parentElement.parentElement
              ? deepestNode.parentElement.parentElement
              : deepestNode.parentElement
            : deepestNode;

          /**
           * Recursively delete attributes from Nodes
           */
          function cleanAttributesRecursively(
            element: Element,
            options: { exceptions: string[] },
          ) {
            Array.from(element.attributes).forEach((attr) => {
              if (!options.exceptions.includes(attr.name)) {
                element.removeAttribute(attr.name);
              }
            });

            Array.from(element.children).forEach((child) => {
              cleanAttributesRecursively(child, options);
            });
          }

          cleanAttributesRecursively(node, {
            exceptions: allowedAttr,
          });

          // trim and remove white spaces
          return node.outerHTML.trim().replace(/\s+/g, " ");
        } else {
          return "";
        }
      },
      {
        x,
        y,
        allowedAttr: [
          "type",
          "name",
          "placeholder",
          "aria-label",
          "role",
          "title",
          "alt",
          "d", // for <path> tags
        ],
      },
    );
  }
}<|MERGE_RESOLUTION|>--- conflicted
+++ resolved
@@ -50,11 +50,7 @@
   private mailosaurTool?: MailosaurTool;
   private config!: ShortestConfig;
   private legacyOutputEnabled: boolean;
-<<<<<<< HEAD
   private log: Log;
-=======
-
->>>>>>> 29f70909
   constructor(
     page: Page,
     browserManager: BrowserManager,
@@ -68,13 +64,8 @@
     mkdirSync(this.screenshotDir, { recursive: true });
     this.viewport = { width: config.width, height: config.height };
     this.testContext = config.testContext;
-<<<<<<< HEAD
     this.log = getLogger();
     this.legacyOutputEnabled = legacyOutputEnabled;
-=======
-    this.legacyOutputEnabled = legacyOutputEnabled;
-
->>>>>>> 29f70909
     // Update active page reference to a newly opened tab
     this.page.context().on("page", async (newPage) => {
       await newPage.waitForLoadState("domcontentloaded").catch(() => {});
@@ -95,14 +86,11 @@
           await this.initializeCursor();
           break;
         } catch (error) {
-<<<<<<< HEAD
           this.log.debug("Cursor initialization failed", {
             attempt: i + 1,
             maxAttempts: 3,
             error,
           });
-=======
->>>>>>> 29f70909
           if (this.legacyOutputEnabled) {
             console.warn(
               `Retry ${i + 1}/3: Cursor initialization failed:`,
@@ -219,10 +207,7 @@
         !error.message.includes("context was destroyed") &&
         !error.message.includes("Target closed")
       ) {
-<<<<<<< HEAD
-        this.log.debug("Cursor initialization failed", { error });
-=======
->>>>>>> 29f70909
+        this.log.error("Cursor initialization failed", { error });
         if (this.legacyOutputEnabled) {
           console.warn("Cursor initialization failed:", error);
         }
@@ -451,10 +436,7 @@
                 timeout: 5000,
               })
               .catch((error) => {
-<<<<<<< HEAD
-                this.log.debug("Load timeout, continuing anyway", { error });
-=======
->>>>>>> 29f70909
+                this.log.debug("⚠️ Load timeout, continuing anyway", { error });
                 if (this.legacyOutputEnabled) {
                   console.log("⚠️ Load timeout, continuing anyway", error);
                 }
@@ -489,12 +471,9 @@
 
           // Enforce maximum duration
           if (duration > maxDuration) {
-<<<<<<< HEAD
             this.log.debug(
               `Requested sleep duration ${duration}ms exceeds maximum of ${maxDuration}ms. Using maximum.`,
             );
-=======
->>>>>>> 29f70909
             if (this.legacyOutputEnabled) {
               console.warn(
                 `Requested sleep duration ${duration}ms exceeds maximum of ${maxDuration}ms. Using maximum.`,
@@ -504,12 +483,9 @@
           }
 
           const seconds = Math.round(duration / 1000);
-<<<<<<< HEAD
           this.log.debug(
-            `Waiting for ${seconds} second${seconds !== 1 ? "s" : ""}...`,
+            `⏳ Waiting for ${seconds} second${seconds !== 1 ? "s" : ""}...`,
           );
-=======
->>>>>>> 29f70909
           if (this.legacyOutputEnabled) {
             console.log(
               `⏳ Waiting for ${seconds} second${seconds !== 1 ? "s" : ""}...`,
@@ -572,10 +548,7 @@
                 timeout: 5000,
               })
               .catch((error) => {
-<<<<<<< HEAD
-                this.log.debug("Load timeout, continuing anyway", { error });
-=======
->>>>>>> 29f70909
+                this.log.debug("⚠️ Load timeout, continuing anyway", { error });
                 if (this.legacyOutputEnabled) {
                   console.log("⚠️ Load timeout, continuing anyway", error);
                 }
@@ -640,10 +613,7 @@
         await this.page.waitForTimeout(200);
         metadata = await this.getMetadata();
       } catch (metadataError) {
-<<<<<<< HEAD
         this.log.debug("Failed to get metadata:", { metadataError });
-=======
->>>>>>> 29f70909
         if (this.legacyOutputEnabled) {
           console.warn("Failed to get metadata:", metadataError);
         }
@@ -655,10 +625,7 @@
         metadata,
       };
     } catch (error) {
-<<<<<<< HEAD
       this.log.error("Browser action failed", { error });
-=======
->>>>>>> 29f70909
       if (this.legacyOutputEnabled) {
         console.error(pc.red("\n❌ Browser Action Failed:"), error);
       }
@@ -724,10 +691,7 @@
 
       return metadata;
     } catch (error) {
-<<<<<<< HEAD
       this.log.debug("Failed to get metadata:", { error });
-=======
->>>>>>> 29f70909
       if (this.legacyOutputEnabled) {
         console.warn("Failed to get metadata:", error);
       }
@@ -766,10 +730,7 @@
 
     writeFileSync(filePath, buffer);
     const filePathWithoutCwd = filePath.replace(process.cwd() + "/", "");
-<<<<<<< HEAD
     this.log.debug("Screenshot saved", { filePath: filePathWithoutCwd });
-=======
->>>>>>> 29f70909
     if (this.legacyOutputEnabled) {
       console.log(`  Screenshot saved to: ${filePathWithoutCwd}`);
     }
@@ -865,10 +826,7 @@
           try {
             unlinkSync(file.path);
           } catch (error) {
-<<<<<<< HEAD
             this.log.error("Failed to delete screenshot:", { error });
-=======
->>>>>>> 29f70909
             if (this.legacyOutputEnabled) {
               console.warn(`Failed to delete screenshot: ${file.path}`, error);
             }
@@ -876,10 +834,7 @@
         }
       });
     } catch (error) {
-<<<<<<< HEAD
-      this.log.error("Failed to cleanup screenshots:", { error });
-=======
->>>>>>> 29f70909
+      this.log.error("Failed to clean up screenshots:", { error });
       if (this.legacyOutputEnabled) {
         console.warn("Failed to cleanup screenshots:", error);
       }
