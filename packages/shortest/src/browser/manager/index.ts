--- conflicted
+++ resolved
@@ -2,30 +2,21 @@
 import { URL } from "url";
 import pc from "picocolors";
 import { Browser, BrowserContext, chromium } from "playwright";
-<<<<<<< HEAD
-import { getLogger, Log } from "../../log/index";
-=======
->>>>>>> 29f70909
-import { ShortestConfig } from "../../types/config";
-import { getInstallationCommand } from "../../utils/platform";
+import { getLogger, Log } from "@/log/index";
+import { ShortestConfig } from "@/types/config";
+import { getInstallationCommand } from "@/utils/platform";
 
 export class BrowserManager {
   private browser: Browser | null = null;
   private context: BrowserContext | null = null;
   private config: ShortestConfig;
   private legacyOutputEnabled: boolean;
-<<<<<<< HEAD
   private log: Log;
-=======
->>>>>>> 29f70909
 
   constructor(config: ShortestConfig, legacyOutputEnabled: boolean) {
     this.config = config;
     this.legacyOutputEnabled = legacyOutputEnabled;
-<<<<<<< HEAD
     this.log = getLogger();
-=======
->>>>>>> 29f70909
   }
 
   private normalizeUrl(url: string): string {
@@ -48,10 +39,7 @@
         error instanceof Error &&
         error.message.includes("Executable doesn't exist")
       ) {
-<<<<<<< HEAD
         this.log.info("Installing Playwright browser");
-=======
->>>>>>> 29f70909
         if (this.legacyOutputEnabled) {
           console.log(pc.yellow("Installing Playwright browser..."));
         }
@@ -59,10 +47,7 @@
         const installationCommand = await getInstallationCommand();
 
         execSync(installationCommand, { stdio: "inherit" });
-<<<<<<< HEAD
         this.log.info("Playwright browser installed");
-=======
->>>>>>> 29f70909
         if (this.legacyOutputEnabled) {
           console.log(pc.green("✓ Playwright browser installed"));
         }
