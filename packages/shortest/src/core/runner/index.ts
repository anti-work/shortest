import { pathToFileURL } from "url";
import Anthropic from "@anthropic-ai/sdk";
import { glob } from "glob";
import pc from "picocolors";
import { APIRequest, BrowserContext } from "playwright";
import * as playwright from "playwright";
import { request, APIRequestContext } from "playwright";
import { AIClient } from "../../ai/client";
import { BrowserTool } from "../../browser/core/browser-tool";
import { BrowserManager } from "../../browser/manager";
import { BaseCache } from "../../cache/cache";
import { initialize, getConfig } from "../../index";
import {
  TestFunction,
  TestContext,
  ShortestConfig,
  BrowserActionEnum,
} from "../../types";
import { CacheEntry } from "../../types/cache";
import { hashData } from "../../utils/crypto";
import { Logger } from "../../utils/logger";
import { TestCompiler } from "../compiler";

interface TestResult {
  result: "pass" | "fail";
  reason: string;
  tokenUsage?: { input: number; output: number };
}

export class TestRunner {
  private config!: ShortestConfig;
  private cwd: string;
  private exitOnSuccess: boolean;
  private forceHeadless: boolean;
  private targetUrl: string | undefined;
  private compiler: TestCompiler;
  private browserManager!: BrowserManager;
  private logger: Logger;
  private debugAI: boolean;
  private noCache: boolean;
  private testContext: TestContext | null = null;
  private cache: BaseCache<CacheEntry>;

  constructor(
    cwd: string,
    exitOnSuccess = true,
    forceHeadless = false,
    targetUrl?: string,
    debugAI = false,
    noCache = false,
  ) {
    this.cwd = cwd;
    this.exitOnSuccess = exitOnSuccess;
    this.forceHeadless = forceHeadless;
    this.targetUrl = targetUrl;
    this.debugAI = debugAI;
    this.noCache = noCache;
    this.compiler = new TestCompiler();
    this.logger = new Logger();
    this.cache = new BaseCache();
  }

  async initialize() {
    // Initialize global config first
    await initialize();
    this.config = getConfig();

    // Override with CLI options
    if (this.forceHeadless) {
      this.config = {
        ...this.config,
        headless: true,
      };
    }

    if (this.targetUrl) {
      this.config = {
        ...this.config,
        baseUrl: this.targetUrl,
      };
    }

    this.browserManager = new BrowserManager(this.config);
  }

  private async findTestFiles(pattern?: string): Promise<string[]> {
    const testPattern = pattern || this.config.testPattern || "**/*.test.ts";

    const files = await glob(testPattern, {
      cwd: this.cwd,
      absolute: true,
    });

    if (files.length === 0) {
      this.logger.error(
        "Test Discovery",
        `No test files found matching: ${testPattern}`,
      );
      process.exit(1);
    }

    return files;
  }

  private async createTestContext(
    context: BrowserContext,
  ): Promise<TestContext> {
    if (!this.testContext) {
      // Create a properly typed playwright object
      const playwrightObj = {
        ...playwright,
        request: {
          ...request,
          newContext: async (options?: {
            extraHTTPHeaders?: Record<string, string>;
          }) => {
            const requestContext = await request.newContext({
              baseURL: this.config.baseUrl,
              ...options,
            });
            return requestContext;
          },
        },
      } as typeof playwright & {
        request: APIRequest & {
          newContext: (options?: {
            extraHTTPHeaders?: Record<string, string>;
          }) => Promise<APIRequestContext>;
        };
      };

      this.testContext = {
        page: context.pages()[0],
        browser: this.browserManager.getBrowser()!,
        playwright: playwrightObj,
      };
    }
    return this.testContext;
  }

  private async executeTest(
    test: TestFunction,
    context: BrowserContext,
    config: { noCache: boolean } = { noCache: false },
  ): Promise<{
    result: "pass" | "fail";
    reason: string;
    tokenUsage: { input: number; output: number };
  }> {
    // If it's direct execution, skip AI
    if (test.directExecution) {
      try {
        const testContext = await this.createTestContext(context);
        await test.fn?.(testContext);
        return {
          result: "pass" as const,
          reason: "Direct execution successful",
          tokenUsage: { input: 0, output: 0 },
        };
      } catch (error) {
        return {
          result: "fail" as const,
          reason:
            error instanceof Error ? error.message : "Direct execution failed",
          tokenUsage: { input: 0, output: 0 },
        };
      }
    }

    // Use the shared context
    const testContext = await this.createTestContext(context);
    const browserTool = new BrowserTool(testContext.page, this.browserManager, {
      width: 1920,
      height: 1080,
      testContext: {
        ...testContext,
        currentTest: test,
        currentStepIndex: 0,
      },
    });

<<<<<<< HEAD
    // this may never happen as the config is initlized before this code is executed
    if (this.config.useBedrock) {
      if (
        !this.config.awsAccessKey ||
        !this.config.awsSecretKey ||
        !this.config.awsRegion
      ) {
        throw new Error("AWS credentials required when using Bedrock");
      }
    } else if (!this.config.anthropicKey) {
      throw new Error("ANTHROPIC_KEY is not set");
=======
    // this may never happen as the config is initialized before this code is executed
    if (!this.config.anthropicKey) {
      return {
        result: "fail" as const,
        reason: "ANTHROPIC_KEY is not set",
        tokenUsage: { input: 0, output: 0 },
      };
>>>>>>> 109bb060
    }

    const aiClient = new AIClient(
      {
        apiKey: this.config.anthropicKey,
        awsAccessKey: this.config.awsAccessKey,
        awsSecretKey: this.config.awsSecretKey,
        awsRegion: this.config.awsRegion,
        model: this.config.useBedrock
          ? "us.anthropic.claude-3-5-sonnet-20241022-v2:0"
          : "claude-3-5-sonnet-20241022",
        maxMessages: 10,
        debug: this.debugAI,
        useBedrock: this.config.useBedrock,
      },
      this.debugAI,
    );

    // First get page state
    const initialState = await browserTool.execute({
      action: "screenshot",
    });

    // Build prompt with initial state and screenshot
    const prompt = [
      `Test: "${test.name}"`,
      test.payload ? `Context: ${JSON.stringify(test.payload)}` : "",
      `Callback function: ${test.fn ? " [HAS_CALLBACK]" : " [NO_CALLBACK]"}`,

      // Add expectations if they exist
      ...(test.expectations?.length
        ? [
            "\nExpect:",
            ...test.expectations.map(
              (exp, i) =>
                `${i + 1}. ${exp.description}${
                  exp.fn ? " [HAS_CALLBACK]" : "[NO_CALLBACK]"
                }`,
            ),
          ]
        : ["\nExpect:", `1. "${test.name}" expected to be successful`]),

      "\nCurrent Page State:",
      `URL: ${initialState.metadata?.window_info?.url || "unknown"}`,
      `Title: ${initialState.metadata?.window_info?.title || "unknown"}`,
    ]
      .filter(Boolean)
      .join("\n");

    // check if CLI option is not specified
    if (!this.noCache && !config.noCache) {
      // if test hasn't changed and is already in cache, replay steps from cache
      if (await this.cache.get(test)) {
        try {
          const result = await this.runCachedTest(test, browserTool);

          if (test.afterFn) {
            try {
              await test.afterFn(testContext);
            } catch (error) {
              return {
                result: "fail" as const,
                reason:
                  result?.result === "fail"
                    ? `AI: ${result.reason}, After: ${
                        error instanceof Error ? error.message : String(error)
                      }`
                    : error instanceof Error
                      ? error.message
                      : String(error),
                tokenUsage: { input: 0, output: 0 },
              };
            }
          }
          return { ...result, tokenUsage: { input: 0, output: 0 } };
        } catch {
          // delete stale cached test entry
          await this.cache.delete(test);
          // reset window state
          const page = browserTool.getPage();
          await page.goto(initialState.metadata?.window_info?.url!);
          await this.executeTest(test, context, {
            noCache: true,
          });
        }
      }
    }

    // Execute before function if present
    if (test.beforeFn) {
      try {
        await test.beforeFn(testContext);
      } catch (error) {
        return {
          result: "fail" as const,
          reason: error instanceof Error ? error.message : String(error),
          tokenUsage: { input: 0, output: 0 },
        };
      }
    }

    // Execute test with enhanced prompt
    const result = await aiClient.processAction(prompt, browserTool);

    if (!result) {
      throw new Error("AI processing failed: no result returned");
    }

    // Parse AI result first
    const finalMessage = result.finalResponse.content.find(
      (block: any) =>
        block.type === "text" &&
        (block as Anthropic.Beta.Messages.BetaTextBlock).text.includes(
          '"result":',
        ),
    );

    if (!finalMessage || finalMessage.type !== "text") {
      throw new Error("No test result found in AI response");
    }

    const jsonMatch = (
      finalMessage as Anthropic.Beta.Messages.BetaTextBlock
    ).text.match(/{[\s\S]*}/);
    if (!jsonMatch) {
      throw new Error("Invalid test result format");
    }

    const aiResult = JSON.parse(jsonMatch[0]) as TestResult;

    // Execute after function if present
    if (test.afterFn) {
      try {
        await test.afterFn(testContext);
      } catch (error) {
        return {
          result: "fail" as const,
          reason:
            aiResult.result === "fail"
              ? `AI: ${aiResult.reason}, After: ${
                  error instanceof Error ? error.message : String(error)
                }`
              : error instanceof Error
                ? error.message
                : String(error),
          tokenUsage: result.tokenUsage,
        };
      }
    }

    if (aiResult.result === "pass") {
      // batch set new chache if test is successful
      await this.cache.set(test, result.pendingCache);
    }
    return { ...aiResult, tokenUsage: result.tokenUsage };
  }

  private async executeTestFile(file: string) {
    try {
      const registry = (global as any).__shortest__.registry;

      registry.tests.clear();
      registry.currentFileTests = [];

      const filePathWithoutCwd = file.replace(this.cwd + "/", "");
      this.logger.startFile(filePathWithoutCwd);
      const compiledPath = await this.compiler.compileFile(file);
      await import(pathToFileURL(compiledPath).href);

      const context = await this.browserManager.launch();
      const testContext = await this.createTestContext(context);

      try {
        // Execute beforeAll hooks with shared context
        for (const hook of registry.beforeAllFns) {
          await hook(testContext);
        }

        // Execute tests in order they were defined
        for (const test of registry.currentFileTests) {
          // Execute beforeEach hooks with shared context
          for (const hook of registry.beforeEachFns) {
            await hook(testContext);
          }

          this.logger.initializeTest(test);
          this.logger.startTest(test);
          const result = await this.executeTest(test, context);
          this.logger.endTest(
            result.result === "pass" ? "passed" : "failed",
            result.result === "fail" ? new Error(result.reason) : undefined,
            result.tokenUsage,
          );

          // Execute afterEach hooks with shared context
          for (const hook of registry.afterEachFns) {
            await hook(testContext);
          }
        }

        // Execute afterAll hooks with shared context
        for (const hook of registry.afterAllFns) {
          await hook(testContext);
        }
      } finally {
        await this.browserManager.close();
        this.testContext = null; // Reset the context
        registry.beforeAllFns = [];
        registry.afterAllFns = [];
        registry.beforeEachFns = [];
        registry.afterEachFns = [];
      }
    } catch (error) {
      this.testContext = null; // Reset on error
      if (error instanceof Error) {
        this.logger.endTest("failed", error);
      }
    }
  }

  async runTests(pattern?: string) {
    await this.initialize();
    const files = await this.findTestFiles(pattern);

    if (files.length === 0) {
      this.logger.error(
        "Test Discovery",
        `No test files found matching the pattern: ${pattern || this.config.testPattern}`,
      );
      process.exit(1);
    }

    for (const file of files) {
      await this.executeTestFile(file);
    }

    this.logger.summary();

    if (this.exitOnSuccess && this.logger.allTestsPassed()) {
      process.exit(0);
    } else {
      process.exit(1);
    }
  }

  private async runCachedTest(
    test: TestFunction,
    browserTool: BrowserTool,
  ): Promise<TestResult> {
    const cachedTest = await this.cache.get(test);
    if (this.debugAI) {
      console.log(pc.green(`  Executing cached test ${hashData(test)}`));
    }

    const steps = cachedTest?.data.steps
      // do not take screenshots in cached mode
      ?.filter(
        (step) =>
          step.action?.input.action !== BrowserActionEnum.Screenshot.toString(),
      );

    if (!steps) {
      return {
        result: "fail" as const,
        reason: "No steps to execute, running test in normal mode",
        tokenUsage: { input: 0, output: 0 },
      };
    }
    for (const step of steps) {
      await new Promise((resolve) => setTimeout(resolve, 1000));
      if (
        step.action?.input.action === BrowserActionEnum.MouseMove &&
        // @ts-expect-error Interface and actual values differ
        step.action.input.coordinate
      ) {
        // @ts-expect-error
        const [x, y] = step.action.input.coordinate;

        const componentStr =
          await browserTool.getNormalizedComponentStringByCoords(x, y);

        if (componentStr !== step.extras.componentStr) {
          return {
            result: "fail" as const,
            reason:
              "Component UI elements are different, running test in normal mode",
            tokenUsage: { input: 0, output: 0 },
          };
        }
      }
      if (step.action?.input) {
        try {
          await browserTool.execute(step.action.input);
        } catch (error) {
          console.error(
            `Failed to execute step with input ${step.action.input}`,
            error,
          );
        }
      }
    }

    return {
      result: "pass",
      reason: "All actions successfully replayed from cache",
    };
  }
}<|MERGE_RESOLUTION|>--- conflicted
+++ resolved
@@ -179,27 +179,25 @@
       },
     });
 
-<<<<<<< HEAD
-    // this may never happen as the config is initlized before this code is executed
+    // this may never happen as the config is initialized before this code is executed
     if (this.config.useBedrock) {
       if (
         !this.config.awsAccessKey ||
         !this.config.awsSecretKey ||
         !this.config.awsRegion
       ) {
-        throw new Error("AWS credentials required when using Bedrock");
+        return {
+          result: "fail" as const,
+          reason: "AWS credentials required when using Bedrock",
+          tokenUsage: { input: 0, output: 0 },
+        };
       }
     } else if (!this.config.anthropicKey) {
-      throw new Error("ANTHROPIC_KEY is not set");
-=======
-    // this may never happen as the config is initialized before this code is executed
-    if (!this.config.anthropicKey) {
       return {
         result: "fail" as const,
         reason: "ANTHROPIC_KEY is not set",
         tokenUsage: { input: 0, output: 0 },
       };
->>>>>>> 109bb060
     }
 
     const aiClient = new AIClient(
