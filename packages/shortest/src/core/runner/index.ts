import { pathToFileURL } from "url";
import Anthropic from "@anthropic-ai/sdk";
import { glob } from "glob";
import { APIRequest, BrowserContext } from "playwright";
import * as playwright from "playwright";
import { request, APIRequestContext } from "playwright";
import { z } from "zod";
import { AIClient } from "@/ai/client";
import { BrowserTool } from "@/browser/core/browser-tool";
import { BrowserManager } from "@/browser/manager";
import { BaseCache } from "@/cache/cache";
import { TestCompiler } from "@/core/compiler";
import { TestReporter } from "@/core/runner/test-reporter";
import { initializeConfig, getConfig } from "@/index";
import { getLogger, Log } from "@/log/index";
import {
  TestFunction,
  TestContext,
  ShortestConfig,
  BrowserActionEnum,
<<<<<<< HEAD
} from "../../types";
import { CacheEntry } from "../../types/cache";
import { hashData } from "../../utils/crypto";
import { TestCompiler } from "../compiler";
import { readFileSync } from "fs";
=======
} from "@/types";
import { CacheEntry } from "@/types/cache";
import { hashData } from "@/utils/crypto";
import { getErrorDetails } from "@/utils/errors";
>>>>>>> 27eab39e

export const TokenMetricsSchema = z.object({
  input: z.number().default(0),
  output: z.number().default(0),
});
export type TokenMetrics = z.infer<typeof TokenMetricsSchema>;

const STATUSES = ["pending", "running", "passed", "failed"] as const;
export type TestStatus = (typeof STATUSES)[number];

export const TestResultSchema = z.object({
  test: z.any() as z.ZodType<TestFunction>,
  status: z.enum(STATUSES),
  reason: z.string(),
  tokenUsage: TokenMetricsSchema.default({ input: 0, output: 0 }),
});
export type TestResult = z.infer<typeof TestResultSchema>;

export const FileResultSchema = z.object({
  filePath: z.string(),
  status: z.enum(STATUSES),
  reason: z.string(),
});
export type FileResult = z.infer<typeof FileResultSchema>;

export class TestRunner {
  private config!: ShortestConfig;
  private cwd: string;
  private exitOnSuccess: boolean;
  private forceHeadless: boolean;
  private targetUrl: string | undefined;
  private compiler: TestCompiler;
  private browserManager!: BrowserManager;
  private reporter: TestReporter;
  private noCache: boolean;
  private testContext: TestContext | null = null;
  private cache: BaseCache<CacheEntry>;
  private log: Log;

  constructor(
    cwd: string,
    exitOnSuccess = true,
    forceHeadless = false,
    targetUrl?: string,
    noCache = false,
  ) {
    this.cwd = cwd;
    this.exitOnSuccess = exitOnSuccess;
    this.forceHeadless = forceHeadless;
    this.targetUrl = targetUrl;
    this.noCache = noCache;
    this.compiler = new TestCompiler();
    this.reporter = new TestReporter();
    this.log = getLogger();
    this.cache = new BaseCache();
  }

  async initialize() {
    await initializeConfig();
    this.config = getConfig();

    // Override with CLI options
    if (this.forceHeadless) {
      this.config = {
        ...this.config,
        headless: true,
      };
    }

    if (this.targetUrl) {
      this.config = {
        ...this.config,
        baseUrl: this.targetUrl,
      };
    }

    this.browserManager = new BrowserManager(this.config);
  }

  private async findTestFiles(pattern?: string): Promise<string[]> {
    this.log.trace("Finding test files", { pattern });
    const testPattern = pattern || this.config.testPattern || "**/*.test.ts";

    const files = await glob(testPattern, {
      cwd: this.cwd,
      absolute: true,
    });

    if (files.length === 0) {
      this.reporter.error(
        "Test Discovery",
        `No test files found matching: ${testPattern}`,
      );
      this.log.error("No test files found matching", {
        pattern: testPattern,
      });
      process.exit(1);
    }

    return files;
  }

  private async createTestContext(
    context: BrowserContext,
  ): Promise<TestContext> {
    if (!this.testContext) {
      // Create a properly typed playwright object
      const playwrightObj = {
        ...playwright,
        request: {
          ...request,
          newContext: async (options?: {
            extraHTTPHeaders?: Record<string, string>;
          }) => {
            const requestContext = await request.newContext({
              baseURL: this.config.baseUrl,
              ...options,
            });
            return requestContext;
          },
        },
      } as typeof playwright & {
        request: APIRequest & {
          newContext: (options?: {
            extraHTTPHeaders?: Record<string, string>;
          }) => Promise<APIRequestContext>;
        };
      };

      this.testContext = {
        page: context.pages()[0],
        browser: this.browserManager.getBrowser()!,
        playwright: playwrightObj,
      };
    }
    return this.testContext;
  }

  private async executeTest(
    test: TestFunction,
    context: BrowserContext,
    config: { noCache: boolean } = { noCache: false },
  ): Promise<TestResult> {
    // If it's direct execution, skip AI
    if (test.directExecution) {
      try {
        const testContext = await this.createTestContext(context);
        await test.fn?.(testContext);
        return {
          test: test,
          status: "passed",
          reason: "Direct execution successful",
          tokenUsage: { input: 0, output: 0 },
        };
      } catch (error) {
        return {
          test: test,
          status: "failed",
          reason:
            error instanceof Error ? error.message : "Direct execution failed",
          tokenUsage: { input: 0, output: 0 },
        };
      }
    }

    // Use the shared context
    const testContext = await this.createTestContext(context);
    const browserTool = new BrowserTool(testContext.page, this.browserManager, {
      width: 1920,
      height: 1080,
      testContext: {
        ...testContext,
        currentTest: test,
        currentStepIndex: 0,
      },
    });

    // this may never happen as the config is initialized before this code is executed
    if (!this.config.anthropicKey) {
      return {
        test: test,
        status: "failed",
        reason: "ANTHROPIC_KEY is not set",
        tokenUsage: { input: 0, output: 0 },
      };
    }

    const aiClient = new AIClient({
      apiKey: this.config.anthropicKey,
      model: "claude-3-5-sonnet-20241022",
      maxMessages: 10,
    });

    // First get page state
    const initialState = await browserTool.execute({
      action: "screenshot",
    });

    // Build prompt with initial state and screenshot
    const prompt = [
      `Test: "${test.name}"`,
      test.payload ? `Context: ${JSON.stringify(test.payload)}` : "",
      `Callback function: ${test.fn ? " [HAS_CALLBACK]" : " [NO_CALLBACK]"}`,

      // Add expectations if they exist
      ...(test.expectations?.length
        ? [
            "\nExpect:",
            ...test.expectations.map(
              (exp, i) =>
                `${i + 1}. ${exp.description}${
                  exp.fn ? " [HAS_CALLBACK]" : "[NO_CALLBACK]"
                }`,
            ),
          ]
        : ["\nExpect:", `1. "${test.name}" expected to be successful`]),

      "\nCurrent Page State:",
      `URL: ${initialState.metadata?.window_info?.url || "unknown"}`,
      `Title: ${initialState.metadata?.window_info?.title || "unknown"}`,
    ]
      .filter(Boolean)
      .join("\n");

    // check if CLI option is not specified
    if (!this.noCache && !config.noCache) {
      // if test hasn't changed and is already in cache, replay steps from cache
      if (await this.cache.get(test)) {
        try {
          const result = await this.runCachedTest(test, browserTool);

          if (test.afterFn) {
            try {
              await test.afterFn(testContext);
            } catch (error) {
              return {
                test: test,
                status: "failed",
                reason:
                  result?.status === "failed"
                    ? `AI: ${result.reason}, After: ${
                        error instanceof Error ? error.message : String(error)
                      }`
                    : error instanceof Error
                      ? error.message
                      : String(error),
                tokenUsage: { input: 0, output: 0 },
              };
            }
          }
          return { ...result, tokenUsage: { input: 0, output: 0 } };
        } catch {
          // delete stale cached test entry
          await this.cache.delete(test);
          // reset window state
          const page = browserTool.getPage();
          await page.goto(initialState.metadata?.window_info?.url!);
          await this.executeTest(test, context, {
            noCache: true,
          });
        }
      }
    }

    // Execute before function if present
    if (test.beforeFn) {
      try {
        await test.beforeFn(testContext);
      } catch (error) {
        return {
          test: test,
          status: "failed",
          reason: error instanceof Error ? error.message : String(error),
          tokenUsage: { input: 0, output: 0 },
        };
      }
    }

    // Execute test with enhanced prompt
    this.log.setGroup("🤖");
    const result = await aiClient.processAction(prompt, browserTool);
    this.log.resetGroup();
    if (!result) {
      throw new Error("AI processing failed: no result returned");
    }

    // Parse AI result first
    const finalMessage = result.finalResponse.content.find(
      (block: any) =>
        block.type === "text" &&
        (block as Anthropic.Beta.Messages.BetaTextBlock).text.includes(
          '"status":',
        ),
    );

    if (!finalMessage || finalMessage.type !== "text") {
      throw new Error("No test result found in AI response");
    }

    const jsonMatch = (
      finalMessage as Anthropic.Beta.Messages.BetaTextBlock
    ).text.match(/{[\s\S]*}/);
    if (!jsonMatch) {
      throw new Error("Invalid test result format");
    }

    const aiResult = JSON.parse(jsonMatch[0]) as TestResult;

    // Execute after function if present
    if (test.afterFn) {
      try {
        await test.afterFn(testContext);
      } catch (error) {
        return {
          test: test,
          status: "failed",
          reason:
            aiResult.status === "failed"
              ? `AI: ${aiResult.reason}, After: ${
                  error instanceof Error ? error.message : String(error)
                }`
              : error instanceof Error
                ? error.message
                : String(error),
          tokenUsage: result.tokenUsage,
        };
      }
    }

    if (aiResult.status === "passed") {
      // batch set new chache if test is successful
      await this.cache.set(test, result.pendingCache);
    }
    return { ...aiResult, tokenUsage: result.tokenUsage };
  }

  private filterTestsByLineNumber(tests: TestFunction[], file: string, lineNumber: number): TestFunction[] {
    const fileContent = readFileSync(file, 'utf8');
    const lines = fileContent.split('\n');
  

    return tests.filter(test => {
      const testStartLine = lines.findIndex(line => {
        const match = line.match(/shortest\((['"`])(.*?)\1/);
        return match && match[2] === test.name;
      });

      if (testStartLine === -1) return false;

      let bracketCount = 0;
      let testEndLine = testStartLine;

      for (let i = testStartLine; i < lines.length; i++) {
        bracketCount += (lines[i].match(/{/g) || []).length;
        bracketCount -= (lines[i].match(/}/g) || []).length;

        if (bracketCount === 0 && lines[i].includes(');')) {
          testEndLine = i;
          break;
        }
      }
      
      const adjustedStartLine = testStartLine + 1;
      const adjustedEndLine = testEndLine + 1;
     

      return lineNumber >= adjustedStartLine && lineNumber <= adjustedEndLine;
    });
  }

  private async executeTestFile(file: string, lineNumber?: number) {
    try {
      const registry = (global as any).__shortest__.registry;

      registry.tests.clear();
      registry.currentFileTests = [];

      const filePathWithoutCwd = file.replace(this.cwd + "/", "");
      const compiledPath = await this.compiler.compileFile(file);
      this.log.trace("Importing compiled file", {
        compiledPath,
      });
      await import(pathToFileURL(compiledPath).href);
      let testsToRun = registry.currentFileTests;

      if (lineNumber) {
        testsToRun = this.filterTestsByLineNumber(registry.currentFileTests, file, lineNumber);
        if (testsToRun.length === 0) {
          this.reporter.error(
            "Test Discovery",
            `No tests found at line ${lineNumber} in ${filePathWithoutCwd}`
          );
          process.exit(1);
        }
      }

      let context;
      try {
        this.log.trace("Launching browser");
        context = await this.browserManager.launch();
      } catch (error) {
        this.log.error("Browser initialization failed", getErrorDetails(error));
        return;
      }
      this.log.trace("Creating test context");
      const testContext = await this.createTestContext(context);

      try {
        // Execute beforeAll hooks with shared context
        for (const hook of registry.beforeAllFns) {
          await hook(testContext);
        }

        this.reporter.onFileStart(
          filePathWithoutCwd,
          registry.currentFileTests.length,
        );

        // Execute tests in order they were defined
        this.log.info(`Running ${registry.currentFileTests.length} test(s)`);
        for (const test of registry.currentFileTests) {
          // Execute beforeEach hooks with shared context
          for (const hook of registry.beforeEachFns) {
            await hook(testContext);
          }

          this.reporter.onTestStart(test);
          const testResult = await this.executeTest(test, context);
          this.reporter.onTestEnd(testResult);

          // Execute afterEach hooks with shared context
          for (const hook of registry.afterEachFns) {
            await hook(testContext);
          }
        }

        // Execute afterAll hooks with shared context
        for (const hook of registry.afterAllFns) {
          await hook(testContext);
        }
      } finally {
        await this.browserManager.close();
        this.testContext = null; // Reset the context
        registry.beforeAllFns = [];
        registry.afterAllFns = [];
        registry.beforeEachFns = [];
        registry.afterEachFns = [];
        const fileResult: FileResult = {
          filePath: file,
          status: "passed",
          reason: "",
        };
        this.reporter.onFileEnd(fileResult);
      }
    } catch (error) {
      this.testContext = null; // Reset on error
      if (error instanceof Error) {
        const fileResult: FileResult = {
          filePath: file,
          status: "failed",
          reason: error.message,
        };

        this.reporter.onFileEnd(fileResult);
      }
    }
  }

  async runTests(pattern?: string, lineNumber?: number) {
    await this.initialize();
    const files = await this.findTestFiles(pattern);

    if (files.length === 0) {
      this.reporter.error(
        "Test Discovery",
        `No test files found matching the pattern: ${pattern || this.config.testPattern}`,
      );
      process.exit(1);
    }

    this.reporter.onRunStart(files.length);
    for (const file of files) {
      await this.executeTestFile(file,lineNumber);
    }

    this.reporter.onRunEnd();

    if (this.exitOnSuccess && this.reporter.allTestsPassed()) {
      process.exit(0);
    } else {
      process.exit(1);
    }
  }

  private async runCachedTest(
    test: TestFunction,
    browserTool: BrowserTool,
  ): Promise<TestResult> {
    const cachedTest = await this.cache.get(test);
    this.log.debug("Running cached test", {
      hash: hashData(test),
    });
    this.log.debug("💾", "Executing cached test", { hash: hashData(test) });

    const steps = cachedTest?.data.steps
      // do not take screenshots in cached mode
      ?.filter(
        (step) =>
          step.action?.input.action !== BrowserActionEnum.Screenshot.toString(),
      );

    if (!steps) {
      return {
        test: test,
        status: "failed",
        reason: "No steps to execute, running test in normal mode",
        tokenUsage: { input: 0, output: 0 },
      };
    }
    for (const step of steps) {
      await new Promise((resolve) => setTimeout(resolve, 1000));
      if (
        step.action?.input.action === BrowserActionEnum.MouseMove &&
        // @ts-expect-error Interface and actual values differ
        step.action.input.coordinate
      ) {
        // @ts-expect-error
        const [x, y] = step.action.input.coordinate;

        const componentStr =
          await browserTool.getNormalizedComponentStringByCoords(x, y);

        if (componentStr !== step.extras.componentStr) {
          return {
            test: test,
            status: "failed",
            reason:
              "Component UI elements are different, running test in normal mode",
            tokenUsage: { input: 0, output: 0 },
          };
        }
      }
      if (step.action?.input) {
        try {
          await browserTool.execute(step.action.input);
        } catch (error) {
          this.log.error("Failed to execute step", {
            input: step.action.input,
            ...getErrorDetails(error),
          });
        }
      }
    }

    return {
      test: test,
      status: "passed",
      reason: "All actions successfully replayed from cache",
      tokenUsage: { input: 0, output: 0 },
    };
  }
}<|MERGE_RESOLUTION|>--- conflicted
+++ resolved
@@ -18,18 +18,11 @@
   TestContext,
   ShortestConfig,
   BrowserActionEnum,
-<<<<<<< HEAD
-} from "../../types";
-import { CacheEntry } from "../../types/cache";
-import { hashData } from "../../utils/crypto";
-import { TestCompiler } from "../compiler";
-import { readFileSync } from "fs";
-=======
 } from "@/types";
 import { CacheEntry } from "@/types/cache";
 import { hashData } from "@/utils/crypto";
 import { getErrorDetails } from "@/utils/errors";
->>>>>>> 27eab39e
+import { readFileSync } from "fs";
 
 export const TokenMetricsSchema = z.object({
   input: z.number().default(0),
