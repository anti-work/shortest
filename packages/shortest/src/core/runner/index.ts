--- conflicted
+++ resolved
@@ -1,11 +1,7 @@
 import { readFileSync } from "fs";
 import { pathToFileURL } from "url";
-<<<<<<< HEAD
-import Anthropic from "@anthropic-ai/sdk";
 import { parse } from "acorn";
 import { simple as walkSimple } from "acorn-walk";
-=======
->>>>>>> 1dba67ee
 import { glob } from "glob";
 import { APIRequest, BrowserContext } from "playwright";
 import * as playwright from "playwright";
@@ -464,19 +460,18 @@
     }
   }
 
-<<<<<<< HEAD
-  async runTests(pattern?: string, lineNumber?: number) {
-    await this.initialize();
-    const files = await this.findTestFiles(pattern);
-
-=======
+  // async runTests(pattern?: string, lineNumber?: number) {
+  //   await this.initialize();
+  //   const files = await this.findTestFiles(pattern);
+
   async execute(testPattern: string): Promise<boolean> {
     this.log.trace("Finding test files", { testPattern });
     const files = await glob(testPattern, {
       cwd: this.cwd,
       absolute: true,
     });
->>>>>>> 1dba67ee
+
+    
     if (files.length === 0) {
       this.reporter.error(
         "Test Discovery",
