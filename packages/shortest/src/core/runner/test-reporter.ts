import { AssertionError } from "assert";
import pc from "picocolors";
<<<<<<< HEAD
import { TestStatus, TestResult } from "@/core/runner/index";
import { Log } from "@/log/log";
import { TestFunction } from "@/types/test";
// interface TestResult {
//   name: string;
//   status: TestStatus;
//   error?: Error;
//   tokenUsage?: TokenMetrics;
// }
=======
import { FileResult, TestResult, TestStatus } from "@/core/runner/index";
import { AssertionError, TestFunction } from "@/types/test";
>>>>>>> 29f70909

export class TestReporter {
  private currentFile: string = "";
  private testResults: Record<string, TestResult> = {};
  private startTime: number = Date.now();
  private currentTest: TestResult | null = null;
  private legacyOutputEnabled: boolean;
<<<<<<< HEAD
  private reporterLog: Log;
=======
  // private reporterLog: Log;

>>>>>>> 29f70909
  // token pricing (Claude 3.5 Sonnet)
  private readonly COST_PER_1K_INPUT_TOKENS = 0.003;
  private readonly COST_PER_1K_OUTPUT_TOKENS = 0.015;

  private filesCount: number = 0;
  private testsCount: number = 0;
  private passedTestsCount: number = 0;
  private failedTestsCount: number = 0;
  private totalInputTokens: number = 0;
  private totalOutputTokens: number = 0;
<<<<<<< HEAD
  private totalCost: number = 0;

  constructor(legacyOutputEnabled: boolean) {
    this.legacyOutputEnabled = legacyOutputEnabled;
    this.reporterLog = getReporterLog();
=======
  private aiCost: number = 0;

  constructor(legacyOutputEnabled: boolean) {
    this.legacyOutputEnabled = legacyOutputEnabled;
    // this.reporterLog = getReporterLog();
>>>>>>> 29f70909
  }

  onRunStart(filesCount: number) {
    this.filesCount = filesCount;
<<<<<<< HEAD
    this.reporterLog.info(`Found ${filesCount} test file(s)`);
  }

  onFileStart(filePath: string, testsCount: number) {
    this.reporterLog.setGroup(filePath);
    this.reporterLog.info(`Running ${testsCount} test(s) in ${filePath}`);
  }

  onTestStart(test: TestFunction) {
    const testName = test.name;
    this.reporterLog.setGroup(testName);
    this.reporterLog.info(testName, {
      test: testName,
      status: "started",
    });
  }

  onTestEnd(testResult: TestResult) {
    this.reporterLog.resetGroup();
=======
    // this.reporterLog.info(`Found ${filesCount} test file(s)`);
    if (this.legacyOutputEnabled) {
      console.log(`Found ${filesCount} test file(s)`);
    }
  }

  onFileStart(filePath: string, testsCount: number) {
    // this.reporterLog.setGroup(filePath);
    // this.reporterLog.info(`Running ${testsCount} test(s) in ${filePath}`);
    if (this.legacyOutputEnabled) {
      console.log("📄", pc.blue(pc.bold(filePath)), testsCount, "test(s)");
    }
  }

  onTestStart(test: TestFunction) {
    this.testsCount++;
    // this.reporterLog.setGroup(testName);
    // this.reporterLog.info(testName, {
    //   test: testName,
    //   status: "started",
    // });
    if (this.legacyOutputEnabled) {
      console.log(this.getStatusIcon("running"), test.name);
    }
  }

  onTestEnd(testResult: TestResult) {
>>>>>>> 29f70909
    switch (testResult.status) {
      case "passed":
        this.passedTestsCount++;
        break;
      case "failed":
        this.failedTestsCount++;
        break;
    }
<<<<<<< HEAD
    let testCost = 0;
    if (testResult.tokenUsage) {
      this.totalInputTokens += testResult.tokenUsage.input;
      this.totalOutputTokens += testResult.tokenUsage.output;
      testCost = this.calculateCost(
        testResult.tokenUsage.input,
        testResult.tokenUsage.output,
      );
      this.totalCost += testCost;
    }
    this.reporterLog.info(
      `${testResult.status} (${testResult.reason}) - ${testCost.toFixed(4)} USD`,
    );
    this.reporterLog.resetGroup();
  }

  onFileEnd() {
    this.reporterLog.resetGroup();
=======
    let testAICost = 0;
    if (testResult.tokenUsage) {
      this.totalInputTokens += testResult.tokenUsage.input;
      this.totalOutputTokens += testResult.tokenUsage.output;
      testAICost = this.calculateCost(
        testResult.tokenUsage.input,
        testResult.tokenUsage.output,
      );
      this.aiCost += testAICost;
    }
    // this.reporterLog.info(
    //   `${testResult.status} (${testResult.reason}) - ${testAICost.toFixed(4)} USD`,
    // );
    // this.reporterLog.resetGroup();

    if (this.legacyOutputEnabled) {
      const symbol = testResult.status === "passed" ? "✓" : "✗";
      const color = testResult.status === "passed" ? pc.green : pc.red;
      console.log(`  ${color(`${symbol} ${testResult.status}`)}`);

      if (testResult.tokenUsage.input > 0 || testResult.tokenUsage.output > 0) {
        const totalTokens =
          testResult.tokenUsage.input + testResult.tokenUsage.output;
        const cost = this.calculateCost(
          testResult.tokenUsage.input,
          testResult.tokenUsage.output,
        );
        console.log(
          pc.dim(
            `    ↳ ${totalTokens.toLocaleString()} tokens ` +
              `(≈ $${cost.toFixed(2)})`,
          ),
        );
      }

      if (testResult.status === "failed") {
        this.reportError("Test Execution", testResult.reason);
      }
    }
  }

  onFileEnd(fileResult: FileResult) {
    if (fileResult.status === "failed") {
      console.error("Error processing file", fileResult.reason);
    }
    // this.reporterLog.resetGroup();
>>>>>>> 29f70909
  }

  onRunEnd() {
    this.summary();
  }

  // initializeTest(test: TestFunction, legacyOutputEnabled: boolean) {
  //   const testName = test.name || "Untitled";
  //   const testKey = `${this.currentFile}:${testName}`;

  //   this.reporterLog.setGroup(testName);
  //   this.currentTest = {
  //     name: testName,
  //     status: "pending",
  //   };
  //   this.testResults[testKey] = this.currentTest;
  //   this.legacyOutputEnabled = legacyOutputEnabled;
  // }

  // startFile(file: string) {
  //   this.currentFile = file;
  //   this.reporterLog.setGroup(file);
  //   this.reporterLog.info("📄 Starting", { file: this.currentFile });
  //   if (this.legacyOutputEnabled) {
  //     console.log("📄", pc.blue(pc.bold(this.currentFile)));
  //   }
  // }

  // startTest(test: TestFunction) {
  //   this.reporterLog.info(test.name ?? "Untitled", {
  //     test: test.name,
  //     status: "running",
  //   });
  //   if (this.legacyOutputEnabled) {
  //     console.log(this.getStatusIcon("running"), test.name);
  //   }
  // }

  // endTest(
  //   status: "passed" | "failed",
  //   reason: string,
  //   tokenUsage?: TokenMetrics,
  // ) {
  //   if (!this.currentTest) return;

  //   const testKey = `${this.currentFile}:${this.currentTest.name}`;
  //   this.testResults[testKey].status = status;
  //   this.testResults[testKey].error = error;
  //   this.testResults[testKey].tokenUsage = tokenUsage;

  //   const symbol = status === "passed" ? "✓" : "✗";
  //   const color = status === "passed" ? pc.green : pc.red;

  //   this.reporterLog.info(`${color(symbol)} Test ended`, {
  //     test: this.currentTest.name,
  //     status,
  //     error,
  //     tokenUsage,
  //   });
  //   if (error) {
  //     this.reporterLog.error(error.message, {
  //       error,
  //     });
  //   }
  //   if (tokenUsage) {
  //     this.reporterLog.info("Token usage", {
  //       input: tokenUsage.input,
  //       output: tokenUsage.output,
  //       costAmount: this.calculateCost(tokenUsage.input, tokenUsage.output),
  //       costCurrency: "USD",
  //     });
  //   }
  //   this.reporterLog.resetGroup();

  //   if (this.legacyOutputEnabled) {
  //     console.log(`  ${color(`${symbol} ${status}`)}`);

  //     if (tokenUsage) {
  //       const totalTokens = tokenUsage.input + tokenUsage.output;
  //       const cost = this.calculateCost(tokenUsage.input, tokenUsage.output);
  //       console.log(
  //         pc.dim(
  //           `    ↳ ${totalTokens.toLocaleString()} tokens ` +
  //             `(≈ $${cost.toFixed(2)})`,
  //         ),
  //       );
  //     }

  //     if (error) {
  //       this.reportError("Test Execution", error.message);
  //     }
  //   }
  //   this.currentTest = null;
  // }

  private calculateCost(inputTokens: number, outputTokens: number): number {
    const inputCost = (inputTokens / 1000) * this.COST_PER_1K_INPUT_TOKENS;
    const outputCost = (outputTokens / 1000) * this.COST_PER_1K_OUTPUT_TOKENS;
    return Math.round((inputCost + outputCost) * 1000) / 1000;
<<<<<<< HEAD
  }

  private calculateTotalTokenUsage(): {
    totalInputTokens: number;
    totalOutputTokens: number;
    totalCost: number;
  } {
    let totalInputTokens = 0;
    let totalOutputTokens = 0;

    Object.values(this.testResults).forEach((result) => {
      if (result.tokenUsage) {
        totalInputTokens += result.tokenUsage.input;
        totalOutputTokens += result.tokenUsage.output;
      }
    });

    const totalCost = this.calculateCost(totalInputTokens, totalOutputTokens);

    return {
      totalInputTokens,
      totalOutputTokens,
      totalCost,
    };
=======
>>>>>>> 29f70909
  }

  private getStatusIcon(status: TestStatus): string {
    switch (status) {
      case "pending":
        return pc.yellow("○");
      case "running":
        return pc.blue("●");
      case "passed":
        return pc.green("✓");
      case "failed":
        return pc.red("✗");
    }
  }

  private summary() {
    const duration = ((Date.now() - this.startTime) / 1000).toFixed(2);
<<<<<<< HEAD
    const totalTests = Object.keys(this.testResults).length;
    const failedTests = Object.values(this.testResults).filter(
      (t) => t.status === "failed",
    ).length;
    const passedTests = totalTests - failedTests;

    const { totalInputTokens, totalOutputTokens, totalCost } =
      this.calculateTotalTokenUsage();
    const totalTokens = totalInputTokens + totalOutputTokens;

    this.reporterLog.setGroup("Summary");
    this.reporterLog.info("Total tests", { count: totalTests });
    this.reporterLog.info("Passed tests", { count: passedTests });
    this.reporterLog.info("Failed tests", { count: failedTests });
    this.reporterLog.info("Started at", { timestamp: this.startTime });
    this.reporterLog.info("Duration", { seconds: duration });

    if (totalInputTokens > 0 || totalOutputTokens > 0) {
      this.reporterLog.info("Token usage", {
        input: totalInputTokens,
        output: totalOutputTokens,
        costAmount: totalCost.toFixed(4),
        costCurrency: "USD",
      });
    }

    if (failedTests > 0) {
      this.reporterLog.info("Failed tests");
      Object.entries(this.testResults)
        .filter(([, test]) => test.status === "failed")
        .forEach(([key, test]) => {
          this.reporterLog.info(pc.red(`  ${key}`));
          if (test.error) {
            this.reporterLog.error(test.error.message);
          }
        });
    }
    this.reporterLog.resetGroup();
    if (this.legacyOutputEnabled) {
      console.log(pc.dim("⎯".repeat(50)), "\n");

      const LABEL_WIDTH = 15;
      console.log(
        pc.bold(" Tests".padEnd(LABEL_WIDTH)),
        failedTests
          ? `${pc.red(`${failedTests} failed`)} | ${pc.green(`${passedTests} passed`)}`
          : pc.green(`${passedTests} passed`),
        pc.dim(`(${totalTests})`),
      );

      console.log(
        pc.bold(" Duration".padEnd(LABEL_WIDTH)),
        pc.dim(`${duration}s`),
      );
      console.log(
        pc.bold(" Started at".padEnd(LABEL_WIDTH)),
        pc.dim(new Date(this.startTime).toLocaleTimeString()),
      );
      console.log(
        pc.bold(" Tokens".padEnd(LABEL_WIDTH)),
        pc.dim(
          `${totalTokens.toLocaleString()} tokens ` +
            `(≈ $${totalCost.toFixed(2)})`,
        ),
      );
      console.log("\n", pc.dim("⎯".repeat(50)));
    }
  }

  // allTestsPassed(): boolean {
  //   return !Object.values(this.testResults).some(
  //     (test) => test.status === "failed",
  //   );
  // }

  allTestsPassed(): boolean {
    return this.failedTestsCount === 0;
  }

  // TODO: unused?
  // reportStatus(message: string) {
  //   this.reporterLog.info("Status", { message });
  //   if (this.legacyOutputEnabled) {
  //     console.log(pc.dim(message));
  //   }
  // }

  error(context: string, message: string) {
    this.reporterLog.error(message, { context });
=======
    const totalTokens = this.totalInputTokens + this.totalOutputTokens;
    const aiCost = this.calculateCost(
      this.totalInputTokens,
      this.totalOutputTokens,
    );

    // this.reporterLog.setGroup("Summary");
    // this.reporterLog.info("Total tests", { count: totalTests });
    // this.reporterLog.info("Passed tests", { count: passedTests });
    // this.reporterLog.info("Failed tests", { count: failedTests });
    // this.reporterLog.info("Started at", { timestamp: this.startTime });
    // this.reporterLog.info("Duration", { seconds: duration });

    // if (totalInputTokens > 0 || totalOutputTokens > 0) {
    //   this.reporterLog.info("Token usage", {
    //     input: totalInputTokens,
    //     output: totalOutputTokens,
    //     costAmount: aiCost.toFixed(4),
    //     costCurrency: "USD",
    //   });
    // }

    // if (this.failedTestsCount > 0) {
    //   // this.reporterLog.info("Failed tests");
    //   Object.entries(this.testResults)
    //     .filter(([, test]) => test.status === "failed")
    //     .forEach(([key, test]) => {
    //       this.reporterLog.info(pc.red(`  ${key}`));
    //       if (test.error) {
    //         this.reporterLog.error(test.error.message);
    //       }
    //     });
    // }
    // this.reporterLog.resetGroup();

    if (this.legacyOutputEnabled) {
      console.log(pc.dim("⎯".repeat(50)), "\n");

      const LABEL_WIDTH = 15;
      console.log(
        pc.bold(" Tests".padEnd(LABEL_WIDTH)),
        this.failedTestsCount
          ? `${pc.red(`${this.failedTestsCount} failed`)} | ${pc.green(`${this.passedTestsCount} passed`)}`
          : pc.green(`${this.passedTestsCount} passed`),
        pc.dim(`(${this.testsCount})`),
      );

      console.log(
        pc.bold(" Duration".padEnd(LABEL_WIDTH)),
        pc.dim(`${duration}s`),
      );
      console.log(
        pc.bold(" Started at".padEnd(LABEL_WIDTH)),
        pc.dim(new Date(this.startTime).toLocaleTimeString()),
      );
      console.log(
        pc.bold(" Tokens".padEnd(LABEL_WIDTH)),
        pc.dim(
          `${totalTokens.toLocaleString()} tokens ` +
            `(≈ $${aiCost.toFixed(2)})`,
        ),
      );
      console.log("\n", pc.dim("⎯".repeat(50)));
    }
  }

  allTestsPassed(): boolean {
    return this.testsCount === this.passedTestsCount;
  }

  error(context: string, message: string) {
    // this.reporterLog.error(message, { context });
>>>>>>> 29f70909
    if (this.legacyOutputEnabled) {
      console.error(pc.red(`${context}: ${message}`));
    }
  }

  reportError(context: string, message: string) {
<<<<<<< HEAD
    this.reporterLog.error(message, { context });
=======
    // this.reporterLog.error(message, { context });
>>>>>>> 29f70909
    if (this.legacyOutputEnabled) {
      console.error(pc.red(`${context}: ${message}`));
    }
  }

  reportAssertion(
    step: string,
    status: "passed" | "failed",
    error?: AssertionError,
  ): void {
<<<<<<< HEAD
    this.reporterLog.info("Assertion", { step, status, error });
=======
>>>>>>> 29f70909
    if (this.legacyOutputEnabled) {
      if (status === "passed") {
        console.log(pc.green(`✓ ${step}`));
      } else {
        console.log(pc.red(`✗ ${step}`));
        if (error) {
          console.log(pc.dim(error.message));
        }
      }
    }
<<<<<<< HEAD
  }
}

let reporterLogInstance: Log | null = null;

export function getReporterLog(): Log {
  if (reporterLogInstance) {
    return reporterLogInstance;
=======
>>>>>>> 29f70909
  }
  reporterLogInstance = new Log({
    level: "info",
    format: "reporter",
  });
  return reporterLogInstance;
}<|MERGE_RESOLUTION|>--- conflicted
+++ resolved
@@ -1,32 +1,15 @@
-import { AssertionError } from "assert";
 import pc from "picocolors";
-<<<<<<< HEAD
-import { TestStatus, TestResult } from "@/core/runner/index";
-import { Log } from "@/log/log";
-import { TestFunction } from "@/types/test";
-// interface TestResult {
-//   name: string;
-//   status: TestStatus;
-//   error?: Error;
-//   tokenUsage?: TokenMetrics;
-// }
-=======
 import { FileResult, TestResult, TestStatus } from "@/core/runner/index";
 import { AssertionError, TestFunction } from "@/types/test";
->>>>>>> 29f70909
-
+import { Log } from "@/log/index";
 export class TestReporter {
   private currentFile: string = "";
   private testResults: Record<string, TestResult> = {};
   private startTime: number = Date.now();
   private currentTest: TestResult | null = null;
   private legacyOutputEnabled: boolean;
-<<<<<<< HEAD
   private reporterLog: Log;
-=======
-  // private reporterLog: Log;
-
->>>>>>> 29f70909
+
   // token pricing (Claude 3.5 Sonnet)
   private readonly COST_PER_1K_INPUT_TOKENS = 0.003;
   private readonly COST_PER_1K_OUTPUT_TOKENS = 0.015;
@@ -37,44 +20,15 @@
   private failedTestsCount: number = 0;
   private totalInputTokens: number = 0;
   private totalOutputTokens: number = 0;
-<<<<<<< HEAD
-  private totalCost: number = 0;
+  private aiCost: number = 0;
 
   constructor(legacyOutputEnabled: boolean) {
     this.legacyOutputEnabled = legacyOutputEnabled;
     this.reporterLog = getReporterLog();
-=======
-  private aiCost: number = 0;
-
-  constructor(legacyOutputEnabled: boolean) {
-    this.legacyOutputEnabled = legacyOutputEnabled;
-    // this.reporterLog = getReporterLog();
->>>>>>> 29f70909
   }
 
   onRunStart(filesCount: number) {
     this.filesCount = filesCount;
-<<<<<<< HEAD
-    this.reporterLog.info(`Found ${filesCount} test file(s)`);
-  }
-
-  onFileStart(filePath: string, testsCount: number) {
-    this.reporterLog.setGroup(filePath);
-    this.reporterLog.info(`Running ${testsCount} test(s) in ${filePath}`);
-  }
-
-  onTestStart(test: TestFunction) {
-    const testName = test.name;
-    this.reporterLog.setGroup(testName);
-    this.reporterLog.info(testName, {
-      test: testName,
-      status: "started",
-    });
-  }
-
-  onTestEnd(testResult: TestResult) {
-    this.reporterLog.resetGroup();
-=======
     // this.reporterLog.info(`Found ${filesCount} test file(s)`);
     if (this.legacyOutputEnabled) {
       console.log(`Found ${filesCount} test file(s)`);
@@ -102,7 +56,6 @@
   }
 
   onTestEnd(testResult: TestResult) {
->>>>>>> 29f70909
     switch (testResult.status) {
       case "passed":
         this.passedTestsCount++;
@@ -111,26 +64,6 @@
         this.failedTestsCount++;
         break;
     }
-<<<<<<< HEAD
-    let testCost = 0;
-    if (testResult.tokenUsage) {
-      this.totalInputTokens += testResult.tokenUsage.input;
-      this.totalOutputTokens += testResult.tokenUsage.output;
-      testCost = this.calculateCost(
-        testResult.tokenUsage.input,
-        testResult.tokenUsage.output,
-      );
-      this.totalCost += testCost;
-    }
-    this.reporterLog.info(
-      `${testResult.status} (${testResult.reason}) - ${testCost.toFixed(4)} USD`,
-    );
-    this.reporterLog.resetGroup();
-  }
-
-  onFileEnd() {
-    this.reporterLog.resetGroup();
-=======
     let testAICost = 0;
     if (testResult.tokenUsage) {
       this.totalInputTokens += testResult.tokenUsage.input;
@@ -177,7 +110,14 @@
       console.error("Error processing file", fileResult.reason);
     }
     // this.reporterLog.resetGroup();
->>>>>>> 29f70909
+  }
+
+  onRunEnd() {
+    this.summary();
+  }
+
+  onFileEnd() {
+    this.reporterLog.resetGroup();
   }
 
   onRunEnd() {
@@ -277,33 +217,6 @@
     const inputCost = (inputTokens / 1000) * this.COST_PER_1K_INPUT_TOKENS;
     const outputCost = (outputTokens / 1000) * this.COST_PER_1K_OUTPUT_TOKENS;
     return Math.round((inputCost + outputCost) * 1000) / 1000;
-<<<<<<< HEAD
-  }
-
-  private calculateTotalTokenUsage(): {
-    totalInputTokens: number;
-    totalOutputTokens: number;
-    totalCost: number;
-  } {
-    let totalInputTokens = 0;
-    let totalOutputTokens = 0;
-
-    Object.values(this.testResults).forEach((result) => {
-      if (result.tokenUsage) {
-        totalInputTokens += result.tokenUsage.input;
-        totalOutputTokens += result.tokenUsage.output;
-      }
-    });
-
-    const totalCost = this.calculateCost(totalInputTokens, totalOutputTokens);
-
-    return {
-      totalInputTokens,
-      totalOutputTokens,
-      totalCost,
-    };
-=======
->>>>>>> 29f70909
   }
 
   private getStatusIcon(status: TestStatus): string {
@@ -321,97 +234,6 @@
 
   private summary() {
     const duration = ((Date.now() - this.startTime) / 1000).toFixed(2);
-<<<<<<< HEAD
-    const totalTests = Object.keys(this.testResults).length;
-    const failedTests = Object.values(this.testResults).filter(
-      (t) => t.status === "failed",
-    ).length;
-    const passedTests = totalTests - failedTests;
-
-    const { totalInputTokens, totalOutputTokens, totalCost } =
-      this.calculateTotalTokenUsage();
-    const totalTokens = totalInputTokens + totalOutputTokens;
-
-    this.reporterLog.setGroup("Summary");
-    this.reporterLog.info("Total tests", { count: totalTests });
-    this.reporterLog.info("Passed tests", { count: passedTests });
-    this.reporterLog.info("Failed tests", { count: failedTests });
-    this.reporterLog.info("Started at", { timestamp: this.startTime });
-    this.reporterLog.info("Duration", { seconds: duration });
-
-    if (totalInputTokens > 0 || totalOutputTokens > 0) {
-      this.reporterLog.info("Token usage", {
-        input: totalInputTokens,
-        output: totalOutputTokens,
-        costAmount: totalCost.toFixed(4),
-        costCurrency: "USD",
-      });
-    }
-
-    if (failedTests > 0) {
-      this.reporterLog.info("Failed tests");
-      Object.entries(this.testResults)
-        .filter(([, test]) => test.status === "failed")
-        .forEach(([key, test]) => {
-          this.reporterLog.info(pc.red(`  ${key}`));
-          if (test.error) {
-            this.reporterLog.error(test.error.message);
-          }
-        });
-    }
-    this.reporterLog.resetGroup();
-    if (this.legacyOutputEnabled) {
-      console.log(pc.dim("⎯".repeat(50)), "\n");
-
-      const LABEL_WIDTH = 15;
-      console.log(
-        pc.bold(" Tests".padEnd(LABEL_WIDTH)),
-        failedTests
-          ? `${pc.red(`${failedTests} failed`)} | ${pc.green(`${passedTests} passed`)}`
-          : pc.green(`${passedTests} passed`),
-        pc.dim(`(${totalTests})`),
-      );
-
-      console.log(
-        pc.bold(" Duration".padEnd(LABEL_WIDTH)),
-        pc.dim(`${duration}s`),
-      );
-      console.log(
-        pc.bold(" Started at".padEnd(LABEL_WIDTH)),
-        pc.dim(new Date(this.startTime).toLocaleTimeString()),
-      );
-      console.log(
-        pc.bold(" Tokens".padEnd(LABEL_WIDTH)),
-        pc.dim(
-          `${totalTokens.toLocaleString()} tokens ` +
-            `(≈ $${totalCost.toFixed(2)})`,
-        ),
-      );
-      console.log("\n", pc.dim("⎯".repeat(50)));
-    }
-  }
-
-  // allTestsPassed(): boolean {
-  //   return !Object.values(this.testResults).some(
-  //     (test) => test.status === "failed",
-  //   );
-  // }
-
-  allTestsPassed(): boolean {
-    return this.failedTestsCount === 0;
-  }
-
-  // TODO: unused?
-  // reportStatus(message: string) {
-  //   this.reporterLog.info("Status", { message });
-  //   if (this.legacyOutputEnabled) {
-  //     console.log(pc.dim(message));
-  //   }
-  // }
-
-  error(context: string, message: string) {
-    this.reporterLog.error(message, { context });
-=======
     const totalTokens = this.totalInputTokens + this.totalOutputTokens;
     const aiCost = this.calculateCost(
       this.totalInputTokens,
@@ -478,24 +300,25 @@
     }
   }
 
+  // allTestsPassed(): boolean {
+  //   return !Object.values(this.testResults).some(
+  //     (test) => test.status === "failed",
+  //   );
+  // }
+
   allTestsPassed(): boolean {
     return this.testsCount === this.passedTestsCount;
   }
 
   error(context: string, message: string) {
     // this.reporterLog.error(message, { context });
->>>>>>> 29f70909
     if (this.legacyOutputEnabled) {
       console.error(pc.red(`${context}: ${message}`));
     }
   }
 
   reportError(context: string, message: string) {
-<<<<<<< HEAD
-    this.reporterLog.error(message, { context });
-=======
     // this.reporterLog.error(message, { context });
->>>>>>> 29f70909
     if (this.legacyOutputEnabled) {
       console.error(pc.red(`${context}: ${message}`));
     }
@@ -506,10 +329,7 @@
     status: "passed" | "failed",
     error?: AssertionError,
   ): void {
-<<<<<<< HEAD
-    this.reporterLog.info("Assertion", { step, status, error });
-=======
->>>>>>> 29f70909
+    this.reporterLog.debug("Assertion", { step, status, error });
     if (this.legacyOutputEnabled) {
       if (status === "passed") {
         console.log(pc.green(`✓ ${step}`));
@@ -520,7 +340,6 @@
         }
       }
     }
-<<<<<<< HEAD
   }
 }
 
@@ -529,8 +348,6 @@
 export function getReporterLog(): Log {
   if (reporterLogInstance) {
     return reporterLogInstance;
-=======
->>>>>>> 29f70909
   }
   reporterLogInstance = new Log({
     level: "info",
