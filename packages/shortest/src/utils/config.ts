--- conflicted
+++ resolved
@@ -1,14 +1,8 @@
-<<<<<<< HEAD
 import { z } from "zod";
+import { getLogger } from "@/log/index";
 import { configSchema, ShortestConfig } from "../types/config";
 import { ConfigError } from "./errors";
 import { formatZodError } from "./zod";
-=======
-import { z, ZodError } from "zod";
-import { getLogger } from "@/log/index";
-import { configSchema, ShortestConfig } from "@/types/config";
-import { ConfigError } from "@/utils/errors";
->>>>>>> 27eab39e
 
 export const parseConfig = (config: unknown): ShortestConfig => {
   const log = getLogger();
