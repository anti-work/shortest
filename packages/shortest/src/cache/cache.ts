import * as fs from "fs";
import path from "path";
import { TestReporter } from "../core/runner/test-reporter";
import { CacheEntry, CacheStore } from "../types/cache";
import { hashData } from "../utils/crypto";
import * as objects from "../utils/objects";

export class BaseCache<T extends CacheEntry> {
  private readonly CACHE_TTL = 7 * 24 * 60 * 60 * 1000; // 1 week
  private readonly CLEANUP_PROBABILITY = 0.03; // 3% chance

<<<<<<< HEAD
  private TestReporter: TestReporter;
=======
  private testReporter: TestReporter;
>>>>>>> 2f48d92b

  private cacheFile: string;

  // Locking (ensures that only one process or thread can access or modify cache)
  private lockFile: string;
  private readonly LOCK_TIMEOUT_MS = 1_000;
  protected lockAcquired = false;
  protected lockAcquireFailures = 0;

  constructor() {
<<<<<<< HEAD
    this.TestReporter = new TestReporter();
=======
    this.testReporter = new TestReporter();
>>>>>>> 2f48d92b
    this.cacheFile = path.join(process.cwd(), ".shortest", "cache.json");
    this.lockFile = path.join(process.cwd(), ".shortest", "cache.lock");
    this.ensureDirectory();
    this.setupProcessHandlers();
  }

  private ensureDirectory(): void {
    if (!fs.existsSync(path.dirname(this.cacheFile))) {
      fs.mkdirSync(path.dirname(this.cacheFile), { recursive: true });
    }
  }

  private read(): CacheStore {
    if (fs.existsSync(this.cacheFile)) {
      try {
        return JSON.parse(
          fs.readFileSync(this.cacheFile, "utf-8"),
        ) as CacheStore;
      } catch {
        return {};
      }
    } else {
      return {};
    }
  }

  public async get(key: Record<any, any>): Promise<T | null> {
    if (!(await this.acquireLock())) {
<<<<<<< HEAD
      this.TestReporter.error(
=======
      this.testReporter.error(
>>>>>>> 2f48d92b
        "Cache",
        "Failed to acquire lock for set operation",
      );
      return null;
    }
    try {
      const hashedKey = hashData(key);
      const cache = this.read();
      return (cache[hashedKey] as T | undefined) ?? null;
    } catch {
<<<<<<< HEAD
      this.TestReporter.error("Cache", "Failed to get");
=======
      this.testReporter.error("Cache", "Failed to get");
>>>>>>> 2f48d92b
      return null;
    } finally {
      this.releaseLock();
    }
  }

  public async set(
    key: Record<string, any>,
    value: Partial<T["data"]>,
  ): Promise<void> {
    if (!(await this.acquireLock())) {
<<<<<<< HEAD
      this.TestReporter.error(
=======
      this.testReporter.error(
>>>>>>> 2f48d92b
        "Cache",
        "Failed to acquire lock for set operation",
      );
      return;
    }
    try {
      const hashedKey = hashData(key);
      const cache = this.read();

      if (!cache[hashedKey]) {
        cache[hashedKey] = { data: {} } as T;
      }

      cache[hashedKey].data = objects.mergeDeep(cache[hashedKey].data, {
        ...value,
        timestamp: Date.now(),
      }) as T["data"];

      this.write(cache);
    } catch {
<<<<<<< HEAD
      this.TestReporter.error("Cache", "Failed to set");
=======
      this.testReporter.error("Cache", "Failed to set");
>>>>>>> 2f48d92b
      this.reset();
    } finally {
      this.releaseLock();
      if (Math.random() < this.CLEANUP_PROBABILITY) {
        this.cleanup();
      }
    }
  }

  private reset(): void {
    try {
      fs.writeFileSync(this.cacheFile, "{}");
    } catch {
<<<<<<< HEAD
      this.TestReporter.error("Cache", "Failed to reset");
=======
      this.testReporter.error("Cache", "Failed to reset");
>>>>>>> 2f48d92b
    } finally {
      this.releaseLock();
    }
  }

  private write(cache: CacheStore): void {
    try {
      fs.writeFileSync(this.cacheFile, JSON.stringify(cache, null, 2));
    } catch {
<<<<<<< HEAD
      this.TestReporter.error("Cache", "Failed to write");
=======
      this.testReporter.error("Cache", "Failed to write");
>>>>>>> 2f48d92b
    }
  }

  public async delete(key: Record<string, any>): Promise<void> {
    if (!(await this.acquireLock())) {
<<<<<<< HEAD
      this.TestReporter.error(
=======
      this.testReporter.error(
>>>>>>> 2f48d92b
        "Cache",
        "Failed to acquire lock for delete operation",
      );
      return;
    }

    try {
      const hashedKey = hashData(key);
      const cache = this.read();

      if (cache[hashedKey]) {
        delete cache[hashedKey];
        this.write(cache);
      } else {
<<<<<<< HEAD
        this.TestReporter.error("Cache", "Failed to delete: entry not found");
      }
    } catch {
      this.TestReporter.error("Cache", "Failed to delete");
=======
        this.testReporter.error("Cache", "Failed to delete: entry not found");
      }
    } catch {
      this.testReporter.error("Cache", "Failed to delete");
>>>>>>> 2f48d92b
    }
  }

  private cleanup() {
    try {
      const cache = this.read();
      let cacheModified = false;
      for (const [key, value] of Object.entries(cache)) {
        if (value) {
          if (Date.now() - value.timestamp > this.CACHE_TTL) {
            delete cache[key];
            cacheModified = true;
          }
        }
      }

      if (cacheModified) {
        this.write(cache);
      }
    } catch {
<<<<<<< HEAD
      this.TestReporter.error("Cache", "Failed to cleanup");
=======
      this.testReporter.error("Cache", "Failed to cleanup");
>>>>>>> 2f48d92b
    }
  }

  public async acquireLock(): Promise<boolean> {
    const startTime = Date.now();
    while (Date.now() - startTime < this.LOCK_TIMEOUT_MS) {
      try {
        if (fs.existsSync(this.lockFile)) {
          const lockAge = Date.now() - fs.statSync(this.lockFile).mtimeMs;
          if (lockAge > this.LOCK_TIMEOUT_MS) {
            fs.unlinkSync(this.lockFile);
          }
        }

        fs.writeFileSync(this.lockFile, process.pid.toString(), { flag: "wx" });
        this.lockAcquireFailures = 0;
        this.lockAcquired = true;
        return true;
      } catch {
<<<<<<< HEAD
        this.TestReporter.error("Cache", "Failed to acquire lock");
        await new Promise((resolve) => setTimeout(resolve, 5));
      }
    }
    this.TestReporter.error("Cache", "Failed to acquire lock after timeout");
    this.lockAcquireFailures++;
    if (this.lockAcquireFailures >= 3) {
      this.TestReporter.error(
=======
        this.testReporter.error("Cache", "Failed to acquire lock");
        await new Promise((resolve) => setTimeout(resolve, 5));
      }
    }
    this.testReporter.error("Cache", "Failed to acquire lock after timeout");
    this.lockAcquireFailures++;
    if (this.lockAcquireFailures >= 3) {
      this.testReporter.error(
>>>>>>> 2f48d92b
        "Cache",
        "Failed to acquire lock 3 times in a row. Releasing lock manually.",
      );
      this.releaseLock();
    }
    return false;
  }

  public releaseLock(): void {
    try {
      if (fs.existsSync(this.lockFile)) {
        fs.unlinkSync(this.lockFile);
      }
      this.lockAcquired = false;
    } catch {
<<<<<<< HEAD
      this.TestReporter.error("Cache", "Failed to release lock");
=======
      this.testReporter.error("Cache", "Failed to release lock");
>>>>>>> 2f48d92b
    }
  }

  private setupProcessHandlers(): void {
    const releaseLockAndExit = () => {
      this.releaseLock();
      process.exit();
    };

    process.on("exit", releaseLockAndExit);
    process.on("SIGINT", releaseLockAndExit);
    process.on("SIGTERM", releaseLockAndExit);
    process.on("uncaughtException", (err) => {
<<<<<<< HEAD
      this.TestReporter.error("Cache", err.message);
=======
      this.testReporter.error("Cache", err.message);
>>>>>>> 2f48d92b
      if (this.lockAcquired) {
        releaseLockAndExit();
      }
    });
  }
}<|MERGE_RESOLUTION|>--- conflicted
+++ resolved
@@ -9,11 +9,7 @@
   private readonly CACHE_TTL = 7 * 24 * 60 * 60 * 1000; // 1 week
   private readonly CLEANUP_PROBABILITY = 0.03; // 3% chance
 
-<<<<<<< HEAD
-  private TestReporter: TestReporter;
-=======
   private testReporter: TestReporter;
->>>>>>> 2f48d92b
 
   private cacheFile: string;
 
@@ -24,11 +20,7 @@
   protected lockAcquireFailures = 0;
 
   constructor() {
-<<<<<<< HEAD
-    this.TestReporter = new TestReporter();
-=======
     this.testReporter = new TestReporter();
->>>>>>> 2f48d92b
     this.cacheFile = path.join(process.cwd(), ".shortest", "cache.json");
     this.lockFile = path.join(process.cwd(), ".shortest", "cache.lock");
     this.ensureDirectory();
@@ -57,11 +49,7 @@
 
   public async get(key: Record<any, any>): Promise<T | null> {
     if (!(await this.acquireLock())) {
-<<<<<<< HEAD
-      this.TestReporter.error(
-=======
-      this.testReporter.error(
->>>>>>> 2f48d92b
+      this.testReporter.error(
         "Cache",
         "Failed to acquire lock for set operation",
       );
@@ -72,11 +60,7 @@
       const cache = this.read();
       return (cache[hashedKey] as T | undefined) ?? null;
     } catch {
-<<<<<<< HEAD
-      this.TestReporter.error("Cache", "Failed to get");
-=======
       this.testReporter.error("Cache", "Failed to get");
->>>>>>> 2f48d92b
       return null;
     } finally {
       this.releaseLock();
@@ -88,11 +72,7 @@
     value: Partial<T["data"]>,
   ): Promise<void> {
     if (!(await this.acquireLock())) {
-<<<<<<< HEAD
-      this.TestReporter.error(
-=======
-      this.testReporter.error(
->>>>>>> 2f48d92b
+      this.testReporter.error(
         "Cache",
         "Failed to acquire lock for set operation",
       );
@@ -113,11 +93,7 @@
 
       this.write(cache);
     } catch {
-<<<<<<< HEAD
-      this.TestReporter.error("Cache", "Failed to set");
-=======
       this.testReporter.error("Cache", "Failed to set");
->>>>>>> 2f48d92b
       this.reset();
     } finally {
       this.releaseLock();
@@ -131,11 +107,7 @@
     try {
       fs.writeFileSync(this.cacheFile, "{}");
     } catch {
-<<<<<<< HEAD
-      this.TestReporter.error("Cache", "Failed to reset");
-=======
       this.testReporter.error("Cache", "Failed to reset");
->>>>>>> 2f48d92b
     } finally {
       this.releaseLock();
     }
@@ -145,21 +117,13 @@
     try {
       fs.writeFileSync(this.cacheFile, JSON.stringify(cache, null, 2));
     } catch {
-<<<<<<< HEAD
-      this.TestReporter.error("Cache", "Failed to write");
-=======
       this.testReporter.error("Cache", "Failed to write");
->>>>>>> 2f48d92b
     }
   }
 
   public async delete(key: Record<string, any>): Promise<void> {
     if (!(await this.acquireLock())) {
-<<<<<<< HEAD
-      this.TestReporter.error(
-=======
-      this.testReporter.error(
->>>>>>> 2f48d92b
+      this.testReporter.error(
         "Cache",
         "Failed to acquire lock for delete operation",
       );
@@ -174,17 +138,10 @@
         delete cache[hashedKey];
         this.write(cache);
       } else {
-<<<<<<< HEAD
-        this.TestReporter.error("Cache", "Failed to delete: entry not found");
-      }
-    } catch {
-      this.TestReporter.error("Cache", "Failed to delete");
-=======
         this.testReporter.error("Cache", "Failed to delete: entry not found");
       }
     } catch {
       this.testReporter.error("Cache", "Failed to delete");
->>>>>>> 2f48d92b
     }
   }
 
@@ -205,11 +162,7 @@
         this.write(cache);
       }
     } catch {
-<<<<<<< HEAD
-      this.TestReporter.error("Cache", "Failed to cleanup");
-=======
       this.testReporter.error("Cache", "Failed to cleanup");
->>>>>>> 2f48d92b
     }
   }
 
@@ -229,16 +182,6 @@
         this.lockAcquired = true;
         return true;
       } catch {
-<<<<<<< HEAD
-        this.TestReporter.error("Cache", "Failed to acquire lock");
-        await new Promise((resolve) => setTimeout(resolve, 5));
-      }
-    }
-    this.TestReporter.error("Cache", "Failed to acquire lock after timeout");
-    this.lockAcquireFailures++;
-    if (this.lockAcquireFailures >= 3) {
-      this.TestReporter.error(
-=======
         this.testReporter.error("Cache", "Failed to acquire lock");
         await new Promise((resolve) => setTimeout(resolve, 5));
       }
@@ -247,7 +190,6 @@
     this.lockAcquireFailures++;
     if (this.lockAcquireFailures >= 3) {
       this.testReporter.error(
->>>>>>> 2f48d92b
         "Cache",
         "Failed to acquire lock 3 times in a row. Releasing lock manually.",
       );
@@ -263,11 +205,7 @@
       }
       this.lockAcquired = false;
     } catch {
-<<<<<<< HEAD
-      this.TestReporter.error("Cache", "Failed to release lock");
-=======
       this.testReporter.error("Cache", "Failed to release lock");
->>>>>>> 2f48d92b
     }
   }
 
@@ -281,11 +219,7 @@
     process.on("SIGINT", releaseLockAndExit);
     process.on("SIGTERM", releaseLockAndExit);
     process.on("uncaughtException", (err) => {
-<<<<<<< HEAD
-      this.TestReporter.error("Cache", err.message);
-=======
       this.testReporter.error("Cache", err.message);
->>>>>>> 2f48d92b
       if (this.lockAcquired) {
         releaseLockAndExit();
       }
