# Shortest

AI-powered natural language end-to-end testing framework.

## Features

- Natural language test writing
- AI-powered test execution using Claude computer use API
- Built on Playwright
- GitHub integration with 2FA support

### Installation

Use the `shortest init` command to streamline the setup process in a new or existing project.

The `shortest init` command will:

```sh
npx @antiwork/shortest init
```

This will:

- Automatically install the `@antiwork/shortest` package as a dev dependency if it is not already installed
- Create a default `shortest.config.ts` file with boilerplate configuration
- Generate a `.env.local` file (unless present) with placeholders for required environment variables, such as `ANTHROPIC_API_KEY`
- Add `.env.local` and `.shortest/` to `.gitignore`

### Quick start

1. Determine your test entry and add your Anthropic API key in config file: `shortest.config.ts`

```typescript
import type { ShortestConfig } from "@antiwork/shortest";

export default {
  headless: false,
  baseUrl: "http://localhost:3000",
  testPattern: "**/*.test.ts",
  ai: {
    provider: "anthropic",
    apiKey: process.env.ANTHROPIC_API_KEY,
  },
} satisfies ShortestConfig;
```

2. Create test files using the pattern specified in the config: `app/login.test.ts`

```typescript
import { shortest } from "@antiwork/shortest";

shortest("Login to the app using email and password", {
  username: process.env.GITHUB_USERNAME,
  password: process.env.GITHUB_PASSWORD,
});
```

### Using callback functions

You can also use callback functions to add additional assertions and other logic. AI will execute the callback function after the test
execution in browser is completed.

```typescript
import { shortest } from "@antiwork/shortest";
import { db } from "@/lib/db/drizzle";
import { users } from "@/lib/db/schema";
import { eq } from "drizzle-orm";

shortest("Login to the app using username and password", {
  username: process.env.USERNAME,
  password: process.env.PASSWORD,
}).after(async ({ page }) => {
  // Get current user's clerk ID from the page
  const clerkId = await page.evaluate(() => {
    return window.localStorage.getItem("clerk-user");
  });

  if (!clerkId) {
    throw new Error("User not found in database");
  }

  // Query the database
  const [user] = await db
    .select()
    .from(users)
    .where(eq(users.clerkId, clerkId))
    .limit(1);

  expect(user).toBeDefined();
});
```

### Lifecycle hooks

You can use lifecycle hooks to run code before and after the test.

```typescript
import { shortest } from "@antiwork/shortest";

shortest.beforeAll(async ({ page }) => {
  await clerkSetup({
    frontendApiUrl:
      process.env.PLAYWRIGHT_TEST_BASE_URL ?? "http://localhost:3000",
  });
});

shortest.beforeEach(async ({ page }) => {
  await clerk.signIn({
    page,
    signInParams: {
      strategy: "email_code",
      identifier: "iffy+clerk_test@example.com",
    },
  });
});

shortest.afterEach(async ({ page }) => {
  await page.close();
});

shortest.afterAll(async ({ page }) => {
  await clerk.signOut({ page });
});
```

### Chaining tests

Shortest supports flexible test chaining patterns:

```typescript
// Sequential test chain
shortest([
  "user can login with email and password",
  "user can modify their account-level refund policy",
]);

// Reusable test flows
const loginAsLawyer = "login as lawyer with valid credentials";
const loginAsContractor = "login as contractor with valid credentials";
const allAppActions = ["send invoice to company", "view invoices"];

// Combine flows with spread operator
shortest([loginAsLawyer, ...allAppActions]);
shortest([loginAsContractor, ...allAppActions]);
```

Shortest's style allows non-engineers such as designers, marketers, and PMs to write tests. Here are some examples:

```typescript
shortest("visit every page and ensure no typos");
shortest("visit every page and ensure mobile layout isn't janky");
shortest("visit every page and ensure dark mode is considered");
```

### API Testing

Test API endpoints using natural language

```typescript
const req = new APIRequest({
  baseURL: API_BASE_URI,
});

shortest(
  "Ensure the response contains only active users",
  req.fetch({
    url: "/users",
    method: "GET",
    params: new URLSearchParams({
      active: true,
    }),
  }),
);
```

Or simply:

```typescript
shortest(`
  Test the API GET endpoint ${API_BASE_URI}/users with query parameter { "active": true }
  Expect the response to contain only active users
`);
```

### Running tests

```bash
pnpm shortest                   # Run all tests
pnpm shortest login.test.ts     # Run specific test
pnpm shortest --headless        # Run in headless mode using cli
```

You can find example tests in the [`examples`](./examples) directory.

### GitHub 2FA login setup

Shortest currently supports login using Github 2FA. For GitHub authentication tests:

1. Go to your repository settings
2. Navigate to "Password and Authentication"
3. Click on "Authenticator App"
4. Select "Use your authenticator app"
5. Click "Setup key" to obtain the OTP secret
6. Add the OTP secret to your `.env.local` file or use the Shortest CLI to add it
7. Enter the 2FA code displayed in your terminal into Github's Authenticator setup page to complete the process

```bash
shortest --github-code --secret=<OTP_SECRET>
```

### Environment setup

Required in `.env.local`:

```bash
ANTHROPIC_API_KEY=your_api_key
GITHUB_TOTP_SECRET=your_secret  # Only for GitHub auth tests
```

### CI setup

You can run Shortest in your CI/CD pipeline by running tests in headless mode. Make sure to add your Anthropic API key to your CI/CD pipeline secrets.

<<<<<<< HEAD
## Documentation

Visit [GitHub](https://github.com/anti-work/shortest) for detailed docs
=======
## Resources
* Visit [GitHub](https://github.com/anti-work/shortest) for detailed docs
* [Contributing guide](./CONTRIBUTING.md)
* [Changelog](https://github.com/anti-work/shortest/releases)
>>>>>>> 6148cc44

### Prerequisites

- React >=19.0.0 (if using with Next.js 14+ or Server Actions)
- Next.js >=14.0.0 (if using Server Components/Actions)

<<<<<<< HEAD
⚠️ **Known Issues**

- Using this package with React 18 in Next.js 14+ projects may cause type conflicts with Server Actions and `useFormStatus`
- If you encounter type errors with form actions or React hooks, ensure you're using React 19
=======
> [!WARNING]
> Using this package with React 18 in Next.js 14+ projects may cause type conflicts with Server Actions and `useFormStatus`
> If you encounter type errors with form actions or React hooks, ensure you're using React 19
>>>>>>> 6148cc44
<|MERGE_RESOLUTION|>--- conflicted
+++ resolved
@@ -221,29 +221,17 @@
 
 You can run Shortest in your CI/CD pipeline by running tests in headless mode. Make sure to add your Anthropic API key to your CI/CD pipeline secrets.
 
-<<<<<<< HEAD
-## Documentation
-
-Visit [GitHub](https://github.com/anti-work/shortest) for detailed docs
-=======
 ## Resources
-* Visit [GitHub](https://github.com/anti-work/shortest) for detailed docs
-* [Contributing guide](./CONTRIBUTING.md)
-* [Changelog](https://github.com/anti-work/shortest/releases)
->>>>>>> 6148cc44
+
+- Visit [GitHub](https://github.com/anti-work/shortest) for detailed docs
+- [Contributing guide](./CONTRIBUTING.md)
+- [Changelog](https://github.com/anti-work/shortest/releases)
 
 ### Prerequisites
 
 - React >=19.0.0 (if using with Next.js 14+ or Server Actions)
 - Next.js >=14.0.0 (if using Server Components/Actions)
 
-<<<<<<< HEAD
-⚠️ **Known Issues**
-
-- Using this package with React 18 in Next.js 14+ projects may cause type conflicts with Server Actions and `useFormStatus`
-- If you encounter type errors with form actions or React hooks, ensure you're using React 19
-=======
 > [!WARNING]
 > Using this package with React 18 in Next.js 14+ projects may cause type conflicts with Server Actions and `useFormStatus`
-> If you encounter type errors with form actions or React hooks, ensure you're using React 19
->>>>>>> 6148cc44
+> If you encounter type errors with form actions or React hooks, ensure you're using React 19