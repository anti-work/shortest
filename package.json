--- conflicted
+++ resolved
@@ -13,19 +13,12 @@
     "db:cleanup": "tsx lib/db/cleanup.ts",
     "stripe:webhooks": "stripe listen --forward-to http://localhost:3000/api/stripe/webhook",
     "setup": "npx tsx lib/setup.ts",
-<<<<<<< HEAD
 
     "cli:build": "cd packages/shortest && pnpm build",
     "cli:dev": "cd packages/shortest && pnpm dev",
     "cli:test": "cd packages/shortest && pnpm shortest",
     "cli:test:src": "npx tsx packages/shortest/src/cli/bin.ts",
 
-=======
-    "pkg:build": "cd packages/shortest && pnpm build",
-    "pkg:dev": "cd packages/shortest && pnpm dev",
-    "pkg:test": "cd packages/shortest && pnpm shortest",
-    "pkg:test:src": "npx tsx packages/shortest/src/cli/bin.ts",
->>>>>>> 4daaa26d
     "test": "pnpm shortest",
     "lint": "eslint .",
     "lint:fix": "eslint . --fix",
