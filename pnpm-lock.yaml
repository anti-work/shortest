--- conflicted
+++ resolved
@@ -240,7 +240,15 @@
 
   packages/shortest:
     dependencies:
-<<<<<<< HEAD
+      '@ai-sdk/anthropic':
+        specifier: ^1.1.9
+        version: 1.1.9(zod@3.24.2)
+      '@ai-sdk/provider':
+        specifier: ^1.0.8
+        version: 1.0.8
+      ai:
+        specifier: ^4.1.45
+        version: 4.1.45(react@19.0.0-rc-7771d3a7-20240827)(zod@3.24.2)
       '@anthropic-ai/sdk':
         specifier: ^0.32.0
         version: 0.32.0
@@ -250,17 +258,6 @@
       acorn-walk:
         specifier: ^8.3.4
         version: 8.3.4
-=======
-      '@ai-sdk/anthropic':
-        specifier: ^1.1.9
-        version: 1.1.9(zod@3.24.2)
-      '@ai-sdk/provider':
-        specifier: ^1.0.8
-        version: 1.0.8
-      ai:
-        specifier: ^4.1.45
-        version: 4.1.45(react@19.0.0-rc-7771d3a7-20240827)(zod@3.24.2)
->>>>>>> 1dba67ee
       chromium-bidi:
         specifier: ^0.5.24
         version: 0.5.24(devtools-protocol@0.0.1415363)
@@ -442,14 +439,11 @@
     resolution: {integrity: sha512-8NHiL98vsi0mbPQmYAGWwfcFaOy4j2HY49fXJCfuDcdE7fMIsH9a7GdaeXpIBsbT7307WU8KCMp5pUVDNL4f9A==}
     engines: {node: '>=6.9.0'}
 
-<<<<<<< HEAD
   '@babel/parser@7.26.7':
     resolution: {integrity: sha512-kEvgGGgEjRUutvdVvZhbn/BxVt+5VSpwXz1j3WYXQbXDo8KzFOPNG2GQbdAiNq8g6wn1yKk7C/qrke03a84V+w==}
     engines: {node: '>=6.0.0'}
     hasBin: true
 
-=======
->>>>>>> 1dba67ee
   '@babel/parser@7.26.9':
     resolution: {integrity: sha512-81NWa1njQblgZbQHxWHpxxCzNsa3ZwvFqpUg7P+NNUU6f3UU2jBEg4OlF/J6rl8+PQGh1q6/zWScd001YwcA5A==}
     engines: {node: '>=6.0.0'}
@@ -5515,19 +5509,16 @@
     dependencies:
       '@ampproject/remapping': 2.3.0
       '@babel/code-frame': 7.26.2
-<<<<<<< HEAD
+      '@babel/generator': 7.26.5
+      '@babel/helper-compilation-targets': 7.26.5
+      '@babel/helper-module-transforms': 7.26.0(@babel/core@7.26.7)
+      '@babel/helpers': 7.26.7
+      '@babel/parser': 7.26.9
       '@babel/generator': 7.26.3
       '@babel/helper-compilation-targets': 7.25.9
       '@babel/helper-module-transforms': 7.26.0(@babel/core@7.26.0)
       '@babel/helpers': 7.26.0
       '@babel/parser': 7.26.7
-=======
-      '@babel/generator': 7.26.5
-      '@babel/helper-compilation-targets': 7.26.5
-      '@babel/helper-module-transforms': 7.26.0(@babel/core@7.26.7)
-      '@babel/helpers': 7.26.7
-      '@babel/parser': 7.26.9
->>>>>>> 1dba67ee
       '@babel/template': 7.25.9
       '@babel/traverse': 7.26.7
       '@babel/types': 7.26.7
@@ -5541,13 +5532,10 @@
 
   '@babel/generator@7.26.5':
     dependencies:
-<<<<<<< HEAD
+      '@babel/parser': 7.26.9
+      '@babel/types': 7.26.9
       '@babel/parser': 7.26.7
       '@babel/types': 7.26.3
-=======
-      '@babel/parser': 7.26.9
-      '@babel/types': 7.26.9
->>>>>>> 1dba67ee
       '@jridgewell/gen-mapping': 0.3.8
       '@jridgewell/trace-mapping': 0.3.25
       jsesc: 3.1.0
@@ -5562,11 +5550,9 @@
 
   '@babel/helper-module-imports@7.25.9':
     dependencies:
-<<<<<<< HEAD
+      '@babel/traverse': 7.26.7
+      '@babel/types': 7.26.7
       '@babel/traverse': 7.26.4
-=======
-      '@babel/traverse': 7.26.7
->>>>>>> 1dba67ee
       '@babel/types': 7.26.7
     transitivePeerDependencies:
       - supports-color
@@ -5614,24 +5600,18 @@
   '@babel/template@7.25.9':
     dependencies:
       '@babel/code-frame': 7.26.2
-<<<<<<< HEAD
+      '@babel/parser': 7.26.9
+      '@babel/types': 7.26.9
       '@babel/parser': 7.26.7
       '@babel/types': 7.26.3
-=======
+
+  '@babel/traverse@7.26.7':
+    dependencies:
+      '@babel/code-frame': 7.26.2
+      '@babel/generator': 7.26.5
       '@babel/parser': 7.26.9
-      '@babel/types': 7.26.9
->>>>>>> 1dba67ee
-
-  '@babel/traverse@7.26.7':
-    dependencies:
-      '@babel/code-frame': 7.26.2
-<<<<<<< HEAD
       '@babel/generator': 7.26.3
       '@babel/parser': 7.26.7
-=======
-      '@babel/generator': 7.26.5
-      '@babel/parser': 7.26.9
->>>>>>> 1dba67ee
       '@babel/template': 7.25.9
       '@babel/types': 7.26.9
       debug: 4.4.0
@@ -7309,13 +7289,10 @@
 
   '@types/babel__core@7.20.5':
     dependencies:
-<<<<<<< HEAD
+      '@babel/parser': 7.26.9
+      '@babel/types': 7.26.7
       '@babel/parser': 7.26.7
       '@babel/types': 7.26.3
-=======
-      '@babel/parser': 7.26.9
-      '@babel/types': 7.26.7
->>>>>>> 1dba67ee
       '@types/babel__generator': 7.6.8
       '@types/babel__template': 7.4.4
       '@types/babel__traverse': 7.20.6
@@ -7326,13 +7303,10 @@
 
   '@types/babel__template@7.4.4':
     dependencies:
-<<<<<<< HEAD
+      '@babel/parser': 7.26.9
+      '@babel/types': 7.26.9
       '@babel/parser': 7.26.7
       '@babel/types': 7.26.3
-=======
-      '@babel/parser': 7.26.9
-      '@babel/types': 7.26.9
->>>>>>> 1dba67ee
 
   '@types/babel__traverse@7.20.6':
     dependencies:
