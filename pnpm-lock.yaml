--- conflicted
+++ resolved
@@ -503,10 +503,6 @@
     resolution: {integrity: sha512-Y3IR1cRnOxOCDvMmNiym7XpXQ93iGDDPHx+Zj+NM+rg0fBaShfQLkg+hKPaZCEvg5N/LeCo4+Rj/i3FuJsIQaw==}
     engines: {node: '>=6.9.0'}
 
-  '@babel/types@7.26.9':
-    resolution: {integrity: sha512-Y3IR1cRnOxOCDvMmNiym7XpXQ93iGDDPHx+Zj+NM+rg0fBaShfQLkg+hKPaZCEvg5N/LeCo4+Rj/i3FuJsIQaw==}
-    engines: {node: '>=6.9.0'}
-
   '@clerk/backend@1.14.1':
     resolution: {integrity: sha512-YlKMpiVo4UITw3sgA+9QrAFRILVOz5hgB1Zw180Y2LEZ5a+MdpX668vJKGh7riSweMN7JQvU2jlsKGRO+1bXDw==}
     engines: {node: '>=18.17.0'}
@@ -5885,17 +5881,9 @@
       '@babel/template': 7.25.9
       '@babel/types': 7.26.3
 
-<<<<<<< HEAD
-  '@babel/parser@7.26.7':
-=======
   '@babel/parser@7.26.3':
     dependencies:
       '@babel/types': 7.26.3
-
-  '@babel/parser@7.26.9':
->>>>>>> 3bc223a1
-    dependencies:
-      '@babel/types': 7.26.9
 
   '@babel/parser@7.26.9':
     dependencies:
@@ -5938,11 +5926,6 @@
       - supports-color
 
   '@babel/types@7.26.3':
-    dependencies:
-      '@babel/helper-string-parser': 7.25.9
-      '@babel/helper-validator-identifier': 7.25.9
-
-  '@babel/types@7.26.9':
     dependencies:
       '@babel/helper-string-parser': 7.25.9
       '@babel/helper-validator-identifier': 7.25.9
